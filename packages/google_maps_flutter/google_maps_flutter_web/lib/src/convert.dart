--- conflicted
+++ resolved
@@ -70,24 +70,17 @@
     options.zoomControl = configuration.zoomControlsEnabled;
   }
 
-<<<<<<< HEAD
-  if (rawOptions['webGestureHandling'] != null) {
-    options.gestureHandling = rawOptions['webGestureHandling'] as String?;
-  } else if (rawOptions['scrollGesturesEnabled'] == false ||
-      rawOptions['zoomGesturesEnabled'] == false) {
+  if (configuration.webGestureHandling != null) {
+    options.gestureHandling = configuration.webGestureHandling!.name;
+  } else if (configuration.scrollGesturesEnabled == false ||
+      configuration.zoomGesturesEnabled == false) {
     options.gestureHandling = WebGestureHandling.none.name;
-=======
-  if (configuration.scrollGesturesEnabled == false ||
-      configuration.zoomGesturesEnabled == false) {
-    options.gestureHandling = 'none';
->>>>>>> bc688462
   } else {
     options.gestureHandling = WebGestureHandling.auto.name;
   }
 
-  if (rawOptions['fortyFiveDegreeImageryEnabled'] != null) {
-    options.rotateControl =
-        rawOptions['fortyFiveDegreeImageryEnabled'] as bool?;
+  if (configuration.fortyFiveDegreeImageryEnabled != null) {
+    options.rotateControl = configuration.fortyFiveDegreeImageryEnabled;
   }
 
   // These don't have any configuration entries, but they seem to be off in the
