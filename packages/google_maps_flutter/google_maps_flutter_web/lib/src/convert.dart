--- conflicted
+++ resolved
@@ -87,23 +87,18 @@
       rawOptions['zoomGesturesEnabled'] == false) {
     options.gestureHandling = GestureHandling.none.name;
   } else {
-<<<<<<< HEAD
-    options.gestureHandling = 'greedy';
-=======
     options.gestureHandling = GestureHandling.auto.name;
   }
 
   if (rawOptions['tiltControlsEnabled'] == false) {
     options.rotateControl = false;
     options.tilt = 0;
->>>>>>> c18bc0eb
   }
 
   // These don't have any rawOptions entry, but they seem to be off in the native maps.
   options.mapTypeControl = false;
   options.fullscreenControl = false;
   options.streetViewControl = false;
-  options.rotateControl = false;
 
   return options;
 }
