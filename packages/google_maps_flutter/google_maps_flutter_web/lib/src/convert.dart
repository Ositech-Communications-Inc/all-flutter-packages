// Copyright 2013 The Flutter Authors. All rights reserved.
// Use of this source code is governed by a BSD-style license that can be
// found in the LICENSE file.

part of google_maps_flutter_web;

// Default values for when the gmaps objects return null/undefined values.
final gmaps.LatLng _nullGmapsLatLng = gmaps.LatLng(0, 0);
final gmaps.LatLngBounds _nullGmapsLatLngBounds =
    gmaps.LatLngBounds(_nullGmapsLatLng, _nullGmapsLatLng);

// Defaults taken from the Google Maps Platform SDK documentation.
const String _defaultCssColor = '#000000';
const double _defaultCssOpacity = 0.0;

// Converts a [Color] into a valid CSS value #RRGGBB.
String _getCssColor(Color color) {
  if (color == null) {
    return _defaultCssColor;
  }
  return '#${color.value.toRadixString(16).padLeft(8, '0').substring(2)}';
}

// Extracts the opacity from a [Color].
double _getCssOpacity(Color color) {
  if (color == null) {
    return _defaultCssOpacity;
  }
  return color.opacity;
}

// Converts a [Color] into a valid CSS value rgba(R, G, B, A).
String _getCssColorWithAlpha(Color color) {
  if (color == null) {
    return _defaultCssColor;
  }
  return 'rgba(${color.red}, ${color.green}, ${color.blue}, ${color.alpha / 255})';
}

// Converts options from the plugin into gmaps.MapOptions that can be used by the JS SDK.
// The following options are not handled here, for various reasons:
// The following are not available in web, because the map doesn't rotate there:
//   compassEnabled
//   rotateGesturesEnabled
//   tiltGesturesEnabled
// mapToolbarEnabled is unused in web, there's no "map toolbar"
// myLocationButtonEnabled Widget not available in web yet, it needs to be built on top of the maps widget
//   See: https://developers.google.com/maps/documentation/javascript/examples/control-custom
// myLocationEnabled needs to be built through dart:html navigator.geolocation
//   See: https://api.dart.dev/stable/2.8.4/dart-html/Geolocation-class.html
// trafficEnabled is handled when creating the GMap object, since it needs to be added as a layer.
// trackCameraPosition is just a boolean value that indicates if the map has an onCameraMove handler.
// indoorViewEnabled seems to not have an equivalent in web
// buildingsEnabled seems to not have an equivalent in web
// padding seems to behave differently in web than mobile. You can't move UI elements in web.
gmaps.MapOptions _configurationAndStyleToGmapsOptions(
    MapConfiguration configuration, List<gmaps.MapTypeStyle> styles) {
  final gmaps.MapOptions options = gmaps.MapOptions();

  if (configuration.mapType != null) {
    options.mapTypeId = _gmapTypeIDForPluginType(configuration.mapType!);
  }

  final MinMaxZoomPreference? zoomPreference =
      configuration.minMaxZoomPreference;
  if (zoomPreference != null) {
    options
      ..minZoom = zoomPreference.minZoom
      ..maxZoom = zoomPreference.maxZoom;
  }

  if (configuration.cameraTargetBounds != null) {
    // Needs gmaps.MapOptions.restriction and gmaps.MapRestriction
    // see: https://developers.google.com/maps/documentation/javascript/reference/map#MapOptions.restriction
  }

  if (configuration.zoomControlsEnabled != null) {
    options.zoomControl = configuration.zoomControlsEnabled;
  }

  if (configuration.webGestureHandling != null) {
    options.gestureHandling = configuration.webGestureHandling!.name;
<<<<<<< HEAD
  } else if (configuration.scrollGesturesEnabled == false ||
      configuration.zoomGesturesEnabled == false) {
    options.gestureHandling = WebGestureHandling.none.name;
=======
>>>>>>> 4e267ddd
  } else {
    options.gestureHandling = WebGestureHandling.auto.name;
  }

  if (configuration.fortyFiveDegreeImageryEnabled != null) {
    options.rotateControl = configuration.fortyFiveDegreeImageryEnabled;
  }

  // These don't have any configuration entries, but they seem to be off in the
  // native maps.
  options.mapTypeControl = false;
  options.fullscreenControl = false;
  options.streetViewControl = false;

  options.styles = styles;

  return options;
}

gmaps.MapTypeId _gmapTypeIDForPluginType(MapType type) {
  switch (type) {
    case MapType.satellite:
      return gmaps.MapTypeId.SATELLITE;
    case MapType.terrain:
      return gmaps.MapTypeId.TERRAIN;
    case MapType.hybrid:
      return gmaps.MapTypeId.HYBRID;
    case MapType.normal:
    case MapType.none:
    default:
      return gmaps.MapTypeId.ROADMAP;
  }
}

gmaps.MapOptions _applyInitialPosition(
  CameraPosition initialPosition,
  gmaps.MapOptions options,
) {
  // Adjust the initial position, if passed...
  if (initialPosition != null) {
    options.zoom = initialPosition.zoom;
    options.center = gmaps.LatLng(
        initialPosition.target.latitude, initialPosition.target.longitude);
  }
  return options;
}

// The keys we'd expect to see in a serialized MapTypeStyle JSON object.
final Set<String> _mapStyleKeys = <String>{
  'elementType',
  'featureType',
  'stylers',
};

// Checks if the passed in Map contains some of the _mapStyleKeys.
bool _isJsonMapStyle(Map<String, Object?> value) {
  return _mapStyleKeys.intersection(value.keys.toSet()).isNotEmpty;
}

// Converts an incoming JSON-encoded Style info, into the correct gmaps array.
List<gmaps.MapTypeStyle> _mapStyles(String? mapStyleJson) {
  List<gmaps.MapTypeStyle> styles = <gmaps.MapTypeStyle>[];
  if (mapStyleJson != null) {
    styles = (json.decode(mapStyleJson, reviver: (Object? key, Object? value) {
      if (value is Map && _isJsonMapStyle(value as Map<String, Object?>)) {
        List<Object?> stylers = <Object?>[];
        if (value['stylers'] != null) {
          stylers = (value['stylers']! as List<Object?>)
              .map<Object?>((Object? e) => e != null ? jsify(e) : null)
              .toList();
        }
        return gmaps.MapTypeStyle()
          ..elementType = value['elementType'] as String?
          ..featureType = value['featureType'] as String?
          ..stylers = stylers;
      }
      return value;
    }) as List<Object?>)
        .where((Object? element) => element != null)
        .cast<gmaps.MapTypeStyle>()
        .toList();
    // .toList calls are required so the JS API understands the underlying data structure.
  }
  return styles;
}

gmaps.LatLng _latLngToGmLatLng(LatLng latLng) {
  return gmaps.LatLng(latLng.latitude, latLng.longitude);
}

LatLng _gmLatLngToLatLng(gmaps.LatLng latLng) {
  return LatLng(latLng.lat.toDouble(), latLng.lng.toDouble());
}

LatLngBounds _gmLatLngBoundsTolatLngBounds(gmaps.LatLngBounds latLngBounds) {
  return LatLngBounds(
    southwest: _gmLatLngToLatLng(latLngBounds.southWest),
    northeast: _gmLatLngToLatLng(latLngBounds.northEast),
  );
}

CameraPosition _gmViewportToCameraPosition(gmaps.GMap map) {
  return CameraPosition(
    target: _gmLatLngToLatLng(map.center ?? _nullGmapsLatLng),
    bearing: map.heading?.toDouble() ?? 0,
    tilt: map.tilt?.toDouble() ?? 0,
    zoom: map.zoom?.toDouble() ?? 0,
  );
}

// Convert plugin objects to gmaps.Options objects
// TODO(ditman): Move to their appropriate objects, maybe make them copy constructors?
// Marker.fromMarker(anotherMarker, moreOptions);

gmaps.InfoWindowOptions? _infoWindowOptionsFromMarker(Marker marker) {
  final String markerTitle = marker.infoWindow.title ?? '';
  final String markerSnippet = marker.infoWindow.snippet ?? '';

  // If both the title and snippet of an infowindow are empty, we don't really
  // want an infowindow...
  if ((markerTitle.isEmpty) && (markerSnippet.isEmpty)) {
    return null;
  }

  // Add an outer wrapper to the contents of the infowindow, we need it to listen
  // to click events...
  final HtmlElement container = DivElement()
    ..id = 'gmaps-marker-${marker.markerId.value}-infowindow';

  if (markerTitle.isNotEmpty) {
    final HtmlElement title = HeadingElement.h3()
      ..className = 'infowindow-title'
      ..innerText = markerTitle;
    container.children.add(title);
  }
  if (markerSnippet.isNotEmpty) {
    final HtmlElement snippet = DivElement()
      ..className = 'infowindow-snippet'
      // `sanitizeHtml` is used to clean the (potential) user input from (potential)
      // XSS attacks through the contents of the marker InfoWindow.
      // See: https://pub.dev/documentation/sanitize_html/latest/sanitize_html/sanitizeHtml.html
      // See: b/159137885, b/159598165
      // The NodeTreeSanitizer.trusted just tells setInnerHtml to leave the output
      // of `sanitizeHtml` untouched.
      // ignore: unsafe_html
      ..setInnerHtml(
        sanitizeHtml(markerSnippet),
        treeSanitizer: NodeTreeSanitizer.trusted,
      );
    container.children.add(snippet);
  }

  return gmaps.InfoWindowOptions()
    ..content = container
    ..zIndex = marker.zIndex;
  // TODO(ditman): Compute the pixelOffset of the infoWindow, from the size of the Marker,
  // and the marker.infoWindow.anchor property.
}

// Attempts to extract a [gmaps.Size] from `iconConfig[sizeIndex]`.
gmaps.Size? _gmSizeFromIconConfig(List<Object?> iconConfig, int sizeIndex) {
  gmaps.Size? size;
  if (iconConfig.length >= sizeIndex + 1) {
    final List<Object?>? rawIconSize = iconConfig[sizeIndex] as List<Object?>?;
    if (rawIconSize != null) {
      size = gmaps.Size(
        rawIconSize[0] as num?,
        rawIconSize[1] as num?,
      );
    }
  }
  return size;
}

// Converts a [BitmapDescriptor] into a [gmaps.Icon] that can be used in Markers.
gmaps.Icon? _gmIconFromBitmapDescriptor(BitmapDescriptor bitmapDescriptor) {
  final List<Object?> iconConfig = bitmapDescriptor.toJson() as List<Object?>;

  gmaps.Icon? icon;

  if (iconConfig != null) {
    if (iconConfig[0] == 'fromAssetImage') {
      assert(iconConfig.length >= 2);
      // iconConfig[2] contains the DPIs of the screen, but that information is
      // already encoded in the iconConfig[1]
      icon = gmaps.Icon()
        ..url = ui.webOnlyAssetManager.getAssetUrl(iconConfig[1]! as String);

      final gmaps.Size? size = _gmSizeFromIconConfig(iconConfig, 3);
      if (size != null) {
        icon
          ..size = size
          ..scaledSize = size;
      }
    } else if (iconConfig[0] == 'fromBytes') {
      // Grab the bytes, and put them into a blob
      final List<int> bytes = iconConfig[1]! as List<int>;
      // Create a Blob from bytes, but let the browser figure out the encoding
      final Blob blob = Blob(<dynamic>[bytes]);
      icon = gmaps.Icon()..url = Url.createObjectUrlFromBlob(blob);

      final gmaps.Size? size = _gmSizeFromIconConfig(iconConfig, 2);
      if (size != null) {
        icon
          ..size = size
          ..scaledSize = size;
      }
    }
  }

  return icon;
}

// Computes the options for a new [gmaps.Marker] from an incoming set of options
// [marker], and the existing marker registered with the map: [currentMarker].
// Preserves the position from the [currentMarker], if set.
gmaps.MarkerOptions _markerOptionsFromMarker(
  Marker marker,
  gmaps.Marker? currentMarker,
) {
  return gmaps.MarkerOptions()
    ..position = currentMarker?.position ??
        gmaps.LatLng(
          marker.position.latitude,
          marker.position.longitude,
        )
    ..title = sanitizeHtml(marker.infoWindow.title ?? '')
    ..zIndex = marker.zIndex
    ..visible = marker.visible
    ..opacity = marker.alpha
    ..draggable = marker.draggable
    ..icon = _gmIconFromBitmapDescriptor(marker.icon);
  // TODO(ditman): Compute anchor properly, otherwise infowindows attach to the wrong spot.
  // Flat and Rotation are not supported directly on the web.
}

gmaps.CircleOptions _circleOptionsFromCircle(Circle circle) {
  final gmaps.CircleOptions circleOptions = gmaps.CircleOptions()
    ..strokeColor = _getCssColor(circle.strokeColor)
    ..strokeOpacity = _getCssOpacity(circle.strokeColor)
    ..strokeWeight = circle.strokeWidth
    ..fillColor = _getCssColor(circle.fillColor)
    ..fillOpacity = _getCssOpacity(circle.fillColor)
    ..center = gmaps.LatLng(circle.center.latitude, circle.center.longitude)
    ..radius = circle.radius
    ..visible = circle.visible
    ..zIndex = circle.zIndex;
  return circleOptions;
}

visualization.HeatmapLayerOptions _heatmapOptionsFromHeatmap(
  Heatmap heatmap,
) {
  final visualization.HeatmapLayerOptions heatmapOptions =
      visualization.HeatmapLayerOptions()
        ..data = heatmap.data
            .map(
              (WeightedLatLng e) => visualization.WeightedLocation()
                ..location = gmaps.LatLng(e.point.latitude, e.point.longitude)
                ..weight = e.weight,
            )
            .toList()
        ..dissipating = heatmap.dissipating
        ..gradient = heatmap.gradient?.colors
            .map((HeatmapGradientColor e) => _getCssColorWithAlpha(e.color))
            .toList()
        ..maxIntensity = heatmap.maxIntensity
        ..opacity = heatmap.opacity
        ..radius = heatmap.radius;
  return heatmapOptions;
}

gmaps.PolygonOptions _polygonOptionsFromPolygon(
    gmaps.GMap googleMap, Polygon polygon) {
  // Convert all points to GmLatLng
  final List<gmaps.LatLng> path =
      polygon.points.map(_latLngToGmLatLng).toList();

  final bool isClockwisePolygon = _isPolygonClockwise(path);

  final List<List<gmaps.LatLng>> paths = <List<gmaps.LatLng>>[path];

  for (int i = 0; i < polygon.holes.length; i++) {
    final List<LatLng> hole = polygon.holes[i];
    final List<gmaps.LatLng> correctHole = _ensureHoleHasReverseWinding(
      hole,
      isClockwisePolygon,
      holeId: i,
      polygonId: polygon.polygonId,
    );
    paths.add(correctHole);
  }

  return gmaps.PolygonOptions()
    ..paths = paths
    ..strokeColor = _getCssColor(polygon.strokeColor)
    ..strokeOpacity = _getCssOpacity(polygon.strokeColor)
    ..strokeWeight = polygon.strokeWidth
    ..fillColor = _getCssColor(polygon.fillColor)
    ..fillOpacity = _getCssOpacity(polygon.fillColor)
    ..visible = polygon.visible
    ..zIndex = polygon.zIndex
    ..geodesic = polygon.geodesic;
}

List<gmaps.LatLng> _ensureHoleHasReverseWinding(
  List<LatLng> hole,
  bool polyIsClockwise, {
  required int holeId,
  required PolygonId polygonId,
}) {
  List<gmaps.LatLng> holePath = hole.map(_latLngToGmLatLng).toList();
  final bool holeIsClockwise = _isPolygonClockwise(holePath);

  if (holeIsClockwise == polyIsClockwise) {
    holePath = holePath.reversed.toList();
    if (kDebugMode) {
      print('Hole [$holeId] in Polygon [${polygonId.value}] has been reversed.'
          ' Ensure holes in polygons are "wound in the opposite direction to the outer path."'
          ' More info: https://github.com/flutter/flutter/issues/74096');
    }
  }

  return holePath;
}

/// Calculates the direction of a given Polygon
/// based on: https://stackoverflow.com/a/1165943
///
/// returns [true] if clockwise [false] if counterclockwise
///
/// This method expects that the incoming [path] is a `List` of well-formed,
/// non-null [gmaps.LatLng] objects.
///
/// Currently, this method is only called from [_polygonOptionsFromPolygon], and
/// the `path` is a transformed version of [Polygon.points] or each of the
/// [Polygon.holes], guaranteeing that `lat` and `lng` can be accessed with `!`.
bool _isPolygonClockwise(List<gmaps.LatLng> path) {
  double direction = 0.0;
  for (int i = 0; i < path.length; i++) {
    direction = direction +
        ((path[(i + 1) % path.length].lat - path[i].lat) *
            (path[(i + 1) % path.length].lng + path[i].lng));
  }
  return direction >= 0;
}

gmaps.PolylineOptions _polylineOptionsFromPolyline(
    gmaps.GMap googleMap, Polyline polyline) {
  final List<gmaps.LatLng> paths =
      polyline.points.map(_latLngToGmLatLng).toList();

  return gmaps.PolylineOptions()
    ..path = paths
    ..strokeWeight = polyline.width
    ..strokeColor = _getCssColor(polyline.color)
    ..strokeOpacity = _getCssOpacity(polyline.color)
    ..visible = polyline.visible
    ..zIndex = polyline.zIndex
    ..geodesic = polyline.geodesic;
//  this.endCap = Cap.buttCap,
//  this.jointType = JointType.mitered,
//  this.patterns = const <PatternItem>[],
//  this.startCap = Cap.buttCap,
//  this.width = 10,
}

// Translates a [CameraUpdate] into operations on a [gmaps.GMap].
void _applyCameraUpdate(gmaps.GMap map, CameraUpdate update) {
  final List<dynamic> json = update.toJson() as List<dynamic>;
  switch (json[0]) {
    case 'newCameraPosition':
      map.heading = json[1]['bearing'] as num?;
      map.zoom = json[1]['zoom'] as num?;
      map.panTo(
        gmaps.LatLng(
          json[1]['target'][0] as num?,
          json[1]['target'][1] as num?,
        ),
      );
      map.tilt = json[1]['tilt'] as num?;
      break;
    case 'newLatLng':
      map.panTo(gmaps.LatLng(json[1][0] as num?, json[1][1] as num?));
      break;
    case 'newLatLngZoom':
      map.zoom = json[2] as num?;
      map.panTo(gmaps.LatLng(json[1][0] as num?, json[1][1] as num?));
      break;
    case 'newLatLngBounds':
      map.fitBounds(
        gmaps.LatLngBounds(
          gmaps.LatLng(json[1][0][0] as num?, json[1][0][1] as num?),
          gmaps.LatLng(json[1][1][0] as num?, json[1][1][1] as num?),
        ),
      );
      // padding = json[2];
      // Needs package:google_maps ^4.0.0 to adjust the padding in fitBounds
      break;
    case 'scrollBy':
      map.panBy(json[1] as num?, json[2] as num?);
      break;
    case 'zoomBy':
      gmaps.LatLng? focusLatLng;
      final double zoomDelta = json[1] as double? ?? 0;
      // Web only supports integer changes...
      final int newZoomDelta =
          zoomDelta < 0 ? zoomDelta.floor() : zoomDelta.ceil();
      if (json.length == 3) {
        // With focus
        try {
          focusLatLng =
              _pixelToLatLng(map, json[2][0] as int, json[2][1] as int);
        } catch (e) {
          // https://github.com/a14n/dart-google-maps/issues/87
          // print('Error computing new focus LatLng. JS Error: ' + e.toString());
        }
      }
      map.zoom = (map.zoom ?? 0) + newZoomDelta;
      if (focusLatLng != null) {
        map.panTo(focusLatLng);
      }
      break;
    case 'zoomIn':
      map.zoom = (map.zoom ?? 0) + 1;
      break;
    case 'zoomOut':
      map.zoom = (map.zoom ?? 0) - 1;
      break;
    case 'zoomTo':
      map.zoom = json[1] as num?;
      break;
    default:
      throw UnimplementedError('Unimplemented CameraMove: ${json[0]}.');
  }
}

// original JS by: Byron Singh (https://stackoverflow.com/a/30541162)
gmaps.LatLng _pixelToLatLng(gmaps.GMap map, int x, int y) {
  final gmaps.LatLngBounds? bounds = map.bounds;
  final gmaps.Projection? projection = map.projection;
  final num? zoom = map.zoom;

  assert(
      bounds != null, 'Map Bounds required to compute LatLng of screen x/y.');
  assert(projection != null,
      'Map Projection required to compute LatLng of screen x/y');
  assert(zoom != null,
      'Current map zoom level required to compute LatLng of screen x/y');

  final gmaps.LatLng ne = bounds!.northEast;
  final gmaps.LatLng sw = bounds.southWest;

  final gmaps.Point topRight = projection!.fromLatLngToPoint!(ne)!;
  final gmaps.Point bottomLeft = projection.fromLatLngToPoint!(sw)!;

  final int scale = 1 << (zoom!.toInt()); // 2 ^ zoom

  final gmaps.Point point =
      gmaps.Point((x / scale) + bottomLeft.x!, (y / scale) + topRight.y!);

  return projection.fromPointToLatLng!(point)!;
}<|MERGE_RESOLUTION|>--- conflicted
+++ resolved
@@ -80,12 +80,6 @@
 
   if (configuration.webGestureHandling != null) {
     options.gestureHandling = configuration.webGestureHandling!.name;
-<<<<<<< HEAD
-  } else if (configuration.scrollGesturesEnabled == false ||
-      configuration.zoomGesturesEnabled == false) {
-    options.gestureHandling = WebGestureHandling.none.name;
-=======
->>>>>>> 4e267ddd
   } else {
     options.gestureHandling = WebGestureHandling.auto.name;
   }
