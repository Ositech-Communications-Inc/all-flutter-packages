--- conflicted
+++ resolved
@@ -91,20 +91,6 @@
     options.styles = rawOptions['styles'] as List<gmaps.MapTypeStyle?>?;
   }
 
-<<<<<<< HEAD
-  if (rawOptions['gestureHandling'] != null) {
-    options.gestureHandling = rawOptions['gestureHandling'];
-  } else if (rawOptions['scrollGesturesEnabled'] == false ||
-      rawOptions['zoomGesturesEnabled'] == false) {
-    options.gestureHandling = GestureHandling.none.name;
-  } else {
-    options.gestureHandling = GestureHandling.auto.name;
-  }
-
-  if (rawOptions['tiltControlsEnabled'] == false) {
-    options.rotateControl = false;
-    options.tilt = 0;
-=======
   if (rawOptions['webGestureHandling'] != null) {
     options.gestureHandling = rawOptions['webGestureHandling'] as String?;
   } else if (rawOptions['scrollGesturesEnabled'] == false ||
@@ -117,7 +103,6 @@
   if (rawOptions['fortyFiveDegreeImageryEnabled'] != null) {
     options.rotateControl =
         rawOptions['fortyFiveDegreeImageryEnabled'] as bool?;
->>>>>>> e47ba621
   }
 
   // These don't have any rawOptions entry, but they seem to be off in the native maps.
