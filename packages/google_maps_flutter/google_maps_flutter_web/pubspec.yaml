name: google_maps_flutter_web
description: Web platform implementation of google_maps_flutter
repository: https://github.com/flutter/plugins/tree/main/packages/google_maps_flutter/google_maps_flutter_web
issue_tracker: https://github.com/flutter/flutter/issues?q=is%3Aissue+is%3Aopen+label%3A%22p%3A+maps%22
version: 0.3.3

environment:
  sdk: ">=2.12.0 <3.0.0"
  flutter: ">=2.8.0"

flutter:
  plugin:
    implements: google_maps_flutter
    platforms:
      web:
        pluginClass: GoogleMapsPlugin
        fileName: google_maps_flutter_web.dart

dependencies:
  flutter:
    sdk: flutter
  flutter_web_plugins:
    sdk: flutter
  google_maps: ^6.1.0
  google_maps_flutter_platform_interface:
<<<<<<< HEAD
    git:
      url: https://github.com/Rexios80/plugins-1
      ref: 129d2ddaf7b26992bc63082a41aa87d7e6f95d69
      path: packages/google_maps_flutter/google_maps_flutter_platform_interface
  google_maps: ^5.2.0
  pedantic: ^1.10.0
=======
    path: ../google_maps_flutter_platform_interface
>>>>>>> d1a88569
  sanitize_html: ^2.0.0
  stream_transform: ^2.0.0

dev_dependencies:
  flutter_test:
    sdk: flutter

# The example deliberately includes limited-use secrets.
false_secrets:
  - /example/web/index.html<|MERGE_RESOLUTION|>--- conflicted
+++ resolved
@@ -23,16 +23,7 @@
     sdk: flutter
   google_maps: ^6.1.0
   google_maps_flutter_platform_interface:
-<<<<<<< HEAD
-    git:
-      url: https://github.com/Rexios80/plugins-1
-      ref: 129d2ddaf7b26992bc63082a41aa87d7e6f95d69
-      path: packages/google_maps_flutter/google_maps_flutter_platform_interface
-  google_maps: ^5.2.0
-  pedantic: ^1.10.0
-=======
     path: ../google_maps_flutter_platform_interface
->>>>>>> d1a88569
   sanitize_html: ^2.0.0
   stream_transform: ^2.0.0
 
