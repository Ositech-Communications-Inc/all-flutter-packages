--- conflicted
+++ resolved
@@ -2,7 +2,7 @@
 description: Web platform implementation of google_maps_flutter
 repository: https://github.com/flutter/plugins/tree/main/packages/google_maps_flutter/google_maps_flutter_web
 issue_tracker: https://github.com/flutter/flutter/issues?q=is%3Aissue+is%3Aopen+label%3A%22p%3A+maps%22
-version: 0.3.3
+version: 0.3.4
 
 environment:
   sdk: ">=2.12.0 <3.0.0"
@@ -21,15 +21,9 @@
     sdk: flutter
   flutter_web_plugins:
     sdk: flutter
-<<<<<<< HEAD
+  google_maps: ^6.1.0
   google_maps_flutter_platform_interface:
     path: ../google_maps_flutter_platform_interface
-  google_maps: ^5.2.0
-  pedantic: ^1.10.0
-=======
-  google_maps: ^6.1.0
-  google_maps_flutter_platform_interface: ^2.1.2
->>>>>>> 99aa799e
   sanitize_html: ^2.0.0
   stream_transform: ^2.0.0
 
