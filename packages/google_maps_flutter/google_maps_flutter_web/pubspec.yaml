name: google_maps_flutter_web
description: Web platform implementation of google_maps_flutter
repository: https://github.com/flutter/packages/tree/main/packages/google_maps_flutter/google_maps_flutter_web
issue_tracker: https://github.com/flutter/flutter/issues?q=is%3Aissue+is%3Aopen+label%3A%22p%3A+maps%22
version: 0.5.1

environment:
  sdk: ">=2.18.0 <4.0.0"
  flutter: ">=3.3.0"

flutter:
  plugin:
    implements: google_maps_flutter
    platforms:
      web:
        pluginClass: GoogleMapsPlugin
        fileName: google_maps_flutter_web.dart

dependencies:
  flutter:
    sdk: flutter
  flutter_web_plugins:
    sdk: flutter
  google_maps: ^6.1.0
  google_maps_flutter_platform_interface: ^2.2.2
  sanitize_html: ^2.0.0
  stream_transform: ^2.0.0

dev_dependencies:
  flutter_test:
    sdk: flutter

# The example deliberately includes limited-use secrets.
false_secrets:
  - /example/web/index.html

<<<<<<< HEAD

=======
>>>>>>> 275ec3f9
# FOR TESTING ONLY. DO NOT MERGE.
dependency_overrides:
  google_maps_flutter_platform_interface:
    path: ../../google_maps_flutter/google_maps_flutter_platform_interface<|MERGE_RESOLUTION|>--- conflicted
+++ resolved
@@ -34,10 +34,6 @@
 false_secrets:
   - /example/web/index.html
 
-<<<<<<< HEAD
-
-=======
->>>>>>> 275ec3f9
 # FOR TESTING ONLY. DO NOT MERGE.
 dependency_overrides:
   google_maps_flutter_platform_interface:
