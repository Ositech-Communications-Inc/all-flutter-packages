--- conflicted
+++ resolved
@@ -21,15 +21,9 @@
     sdk: flutter
   flutter_web_plugins:
     sdk: flutter
-<<<<<<< HEAD
+  google_maps: ^6.1.0
   google_maps_flutter_platform_interface:
     path: ../google_maps_flutter_platform_interface
-  google_maps: ^5.2.0
-  pedantic: ^1.10.0
-=======
-  google_maps: ^6.1.0
-  google_maps_flutter_platform_interface: ^2.1.2
->>>>>>> 94595495
   sanitize_html: ^2.0.0
   stream_transform: ^2.0.0
 
