// Copyright 2013 The Flutter Authors. All rights reserved.
// Use of this source code is governed by a BSD-style license that can be
// found in the LICENSE file.

import 'dart:async';
import 'dart:js_util' show getProperty;

import 'package:flutter/widgets.dart';
import 'package:flutter_test/flutter_test.dart';
import 'package:google_maps/google_maps.dart' as gmaps;
import 'package:google_maps_flutter_platform_interface/google_maps_flutter_platform_interface.dart';
import 'package:google_maps_flutter_web/google_maps_flutter_web.dart';
import 'package:integration_test/integration_test.dart';
import 'package:mockito/annotations.dart';
import 'package:mockito/mockito.dart';

@GenerateNiceMocks(<MockSpec<dynamic>>[MockSpec<GoogleMapController>()])
import 'google_maps_plugin_test.mocks.dart';

/// Test GoogleMapsPlugin
void main() {
  IntegrationTestWidgetsFlutterBinding.ensureInitialized();

  group('GoogleMapsPlugin', () {
    late MockGoogleMapController controller;
    late GoogleMapsPlugin plugin;
    late Completer<int> reportedMapIdCompleter;
    int numberOnPlatformViewCreatedCalls = 0;

    void onPlatformViewCreated(int id) {
      reportedMapIdCompleter.complete(id);
      numberOnPlatformViewCreatedCalls++;
    }

    setUp(() {
      controller = MockGoogleMapController();
      plugin = GoogleMapsPlugin();
      reportedMapIdCompleter = Completer<int>();
    });

    group('init/dispose', () {
      group('before buildWidget', () {
        testWidgets('init throws assertion', (WidgetTester tester) async {
          expect(() => plugin.init(0), throwsAssertionError);
        });
      });

      group('after buildWidget', () {
        setUp(() {
          plugin.debugSetMapById(<int, GoogleMapController>{0: controller});
        });

        testWidgets('cannot call methods after dispose',
            (WidgetTester tester) async {
          plugin.dispose(mapId: 0);

          verify(controller.dispose());
          expect(
            () => plugin.init(0),
            throwsAssertionError,
            reason: 'Method calls should fail after dispose.',
          );
        });
      });
    });

    group('buildView', () {
      const int testMapId = 33930;
      const CameraPosition initialCameraPosition =
          CameraPosition(target: LatLng(0, 0));

      testWidgets(
          'returns an HtmlElementView and caches the controller for later',
          (WidgetTester tester) async {
        final Map<int, GoogleMapController> cache =
            <int, GoogleMapController>{};
        plugin.debugSetMapById(cache);

        final Widget widget = plugin.buildViewWithConfiguration(
          testMapId,
          onPlatformViewCreated,
          widgetConfiguration: const MapWidgetConfiguration(
            initialCameraPosition: initialCameraPosition,
            textDirection: TextDirection.ltr,
          ),
        );

        expect(widget, isA<HtmlElementView>());
        expect(
          (widget as HtmlElementView).viewType,
          contains('$testMapId'),
          reason:
              'view type should contain the mapId passed when creating the map.',
        );
        expect(cache, contains(testMapId));
        expect(
          cache[testMapId],
          isNotNull,
          reason: 'cached controller cannot be null.',
        );
        expect(
          cache[testMapId]!.isInitialized,
          isTrue,
          reason: 'buildView calls init on the controller',
        );
      });

      testWidgets('returns cached instance if it already exists',
          (WidgetTester tester) async {
        const HtmlElementView expected =
            HtmlElementView(viewType: 'only-for-testing');
        when(controller.widget).thenReturn(expected);
        plugin.debugSetMapById(<int, GoogleMapController>{
          testMapId: controller,
        });

        final Widget widget = plugin.buildViewWithConfiguration(
          testMapId,
          onPlatformViewCreated,
          widgetConfiguration: const MapWidgetConfiguration(
            initialCameraPosition: initialCameraPosition,
            textDirection: TextDirection.ltr,
          ),
        );

        expect(widget, equals(expected));
      });

      testWidgets(
          'asynchronously reports onPlatformViewCreated the first time it happens',
          (WidgetTester tester) async {
        final Map<int, GoogleMapController> cache =
            <int, GoogleMapController>{};
        plugin.debugSetMapById(cache);

        plugin.buildViewWithConfiguration(
          testMapId,
          onPlatformViewCreated,
          widgetConfiguration: const MapWidgetConfiguration(
            initialCameraPosition: initialCameraPosition,
            textDirection: TextDirection.ltr,
          ),
        );

        // Simulate Google Maps JS SDK being "ready"
        cache[testMapId]!.stream.add(WebMapReadyEvent(testMapId));

        expect(
          cache[testMapId]!.isInitialized,
          isTrue,
          reason: 'buildView calls init on the controller',
        );
        expect(
          await reportedMapIdCompleter.future,
          testMapId,
          reason: 'Should call onPlatformViewCreated with the mapId',
        );

        // Fire repeated event again...
        cache[testMapId]!.stream.add(WebMapReadyEvent(testMapId));
        expect(
          numberOnPlatformViewCreatedCalls,
          equals(1),
          reason:
              'Should not call onPlatformViewCreated for the same controller multiple times',
        );
      });
    });

    group('setMapStyles', () {
      const String mapStyle = '''
[{
  "featureType": "poi.park",
  "elementType": "labels.text.fill",
  "stylers": [{"color": "#6b9a76"}]
}]''';

      testWidgets('translates styles for controller',
          (WidgetTester tester) async {
        plugin.debugSetMapById(<int, GoogleMapController>{0: controller});

        await plugin.setMapStyle(mapStyle, mapId: 0);

        final dynamic captured =
            verify(controller.updateStyles(captureThat(isList))).captured[0];

        final List<gmaps.MapTypeStyle> styles =
            captured as List<gmaps.MapTypeStyle>;
        expect(styles.length, 1);
        // Let's peek inside the styles...
        final gmaps.MapTypeStyle style = styles[0];
        expect(style.featureType, 'poi.park');
        expect(style.elementType, 'labels.text.fill');
        expect(style.stylers?.length, 1);
        expect(getProperty<String>(style.stylers![0]!, 'color'), '#6b9a76');
      });

      testWidgets('throws MapStyleException for invalid styles',
          (WidgetTester tester) async {
        plugin.debugSetMapById(<int, GoogleMapController>{0: controller});

        expect(() async {
          await plugin.setMapStyle('invalid_style', mapId: 0);
        }, throwsA(isA<MapStyleException>()));
      });
    });

    // These methods only pass-through values from the plugin to the controller
    // so we verify them all together here...
    group('Pass-through methods:', () {
      const int mapId = 0;
      setUp(() {
        plugin.debugSetMapById(<int, GoogleMapController>{mapId: controller});
      });
      // Options
      testWidgets('updateMapConfiguration', (WidgetTester tester) async {
        const MapConfiguration configuration =
            MapConfiguration(mapType: MapType.satellite);

        await plugin.updateMapConfiguration(configuration, mapId: mapId);

        verify(controller.updateMapConfiguration(configuration));
      });
      // Geometry
      testWidgets('updateMarkers', (WidgetTester tester) async {
        final MarkerUpdates expectedUpdates = MarkerUpdates.from(
          const <Marker>{},
          const <Marker>{},
        );

        await plugin.updateMarkers(expectedUpdates, mapId: mapId);

        verify(controller.updateMarkers(expectedUpdates));
      });
      testWidgets('updatePolygons', (WidgetTester tester) async {
        final PolygonUpdates expectedUpdates = PolygonUpdates.from(
          const <Polygon>{},
          const <Polygon>{},
        );

        await plugin.updatePolygons(expectedUpdates, mapId: mapId);

        verify(controller.updatePolygons(expectedUpdates));
      });
      testWidgets('updatePolylines', (WidgetTester tester) async {
        final PolylineUpdates expectedUpdates = PolylineUpdates.from(
          const <Polyline>{},
          const <Polyline>{},
        );

        await plugin.updatePolylines(expectedUpdates, mapId: mapId);

        verify(controller.updatePolylines(expectedUpdates));
      });
      testWidgets('updateCircles', (WidgetTester tester) async {
        final CircleUpdates expectedUpdates = CircleUpdates.from(
          const <Circle>{},
          const <Circle>{},
        );

        await plugin.updateCircles(expectedUpdates, mapId: mapId);

        verify(controller.updateCircles(expectedUpdates));
      });
<<<<<<< HEAD
      testWidgets('updateHeatmaps', (WidgetTester tester) async {
        final HeatmapUpdates expectedUpdates = HeatmapUpdates.from(
          const <Heatmap>{},
          const <Heatmap>{},
        );

        await plugin.updateHeatmaps(expectedUpdates, mapId: mapId);

        verify(controller.updateHeatmaps(expectedUpdates));
=======
      // Tile Overlays
      testWidgets('updateTileOverlays', (WidgetTester tester) async {
        final Set<TileOverlay> expectedOverlays = <TileOverlay>{
          const TileOverlay(tileOverlayId: TileOverlayId('overlay'))
        };

        await plugin.updateTileOverlays(
            newTileOverlays: expectedOverlays, mapId: mapId);

        verify(controller.updateTileOverlays(expectedOverlays));
      });
      testWidgets('clearTileCache', (WidgetTester tester) async {
        const TileOverlayId tileOverlayId = TileOverlayId('Dory');

        await plugin.clearTileCache(tileOverlayId, mapId: mapId);

        verify(controller.clearTileCache(tileOverlayId));
>>>>>>> b8b84b23
      });
      // Camera
      testWidgets('animateCamera', (WidgetTester tester) async {
        final CameraUpdate expectedUpdates = CameraUpdate.newLatLng(
          const LatLng(43.3626, -5.8433),
        );

        await plugin.animateCamera(expectedUpdates, mapId: mapId);

        verify(controller.moveCamera(expectedUpdates));
      });
      testWidgets('moveCamera', (WidgetTester tester) async {
        final CameraUpdate expectedUpdates = CameraUpdate.newLatLng(
          const LatLng(43.3628, -5.8478),
        );

        await plugin.moveCamera(expectedUpdates, mapId: mapId);

        verify(controller.moveCamera(expectedUpdates));
      });

      // Viewport
      testWidgets('getVisibleRegion', (WidgetTester tester) async {
        when(controller.getVisibleRegion())
            .thenAnswer((_) async => LatLngBounds(
                  northeast: const LatLng(47.2359634, -68.0192019),
                  southwest: const LatLng(34.5019594, -120.4974629),
                ));
        await plugin.getVisibleRegion(mapId: mapId);

        verify(controller.getVisibleRegion());
      });

      testWidgets('getZoomLevel', (WidgetTester tester) async {
        when(controller.getZoomLevel()).thenAnswer((_) async => 10);
        await plugin.getZoomLevel(mapId: mapId);

        verify(controller.getZoomLevel());
      });

      testWidgets('getScreenCoordinate', (WidgetTester tester) async {
        when(controller.getScreenCoordinate(any)).thenAnswer(
            (_) async => const ScreenCoordinate(x: 320, y: 240) // fake return
            );

        const LatLng latLng = LatLng(43.3613, -5.8499);

        await plugin.getScreenCoordinate(latLng, mapId: mapId);

        verify(controller.getScreenCoordinate(latLng));
      });

      testWidgets('getLatLng', (WidgetTester tester) async {
        when(controller.getLatLng(any)).thenAnswer(
            (_) async => const LatLng(43.3613, -5.8499) // fake return
            );

        const ScreenCoordinate coordinates = ScreenCoordinate(x: 19, y: 26);

        await plugin.getLatLng(coordinates, mapId: mapId);

        verify(controller.getLatLng(coordinates));
      });

      // InfoWindows
      testWidgets('showMarkerInfoWindow', (WidgetTester tester) async {
        const MarkerId markerId = MarkerId('testing-123');

        await plugin.showMarkerInfoWindow(markerId, mapId: mapId);

        verify(controller.showInfoWindow(markerId));
      });

      testWidgets('hideMarkerInfoWindow', (WidgetTester tester) async {
        const MarkerId markerId = MarkerId('testing-123');

        await plugin.hideMarkerInfoWindow(markerId, mapId: mapId);

        verify(controller.hideInfoWindow(markerId));
      });

      testWidgets('isMarkerInfoWindowShown', (WidgetTester tester) async {
        when(controller.isInfoWindowShown(any)).thenReturn(true);

        const MarkerId markerId = MarkerId('testing-123');

        await plugin.isMarkerInfoWindowShown(markerId, mapId: mapId);

        verify(controller.isInfoWindowShown(markerId));
      });
    });

    // Verify all event streams are filtered correctly from the main one...
    group('Event Streams', () {
      const int mapId = 0;
      late StreamController<MapEvent<Object?>> streamController;
      setUp(() {
        streamController = StreamController<MapEvent<Object?>>.broadcast();
        when(controller.events)
            .thenAnswer((Invocation realInvocation) => streamController.stream);
        plugin.debugSetMapById(<int, GoogleMapController>{mapId: controller});
      });

      // Dispatches a few events in the global streamController, and expects *only* the passed event to be there.
      Future<void> testStreamFiltering(
          Stream<MapEvent<Object?>> stream, MapEvent<Object?> event) async {
        Timer.run(() {
          streamController.add(_OtherMapEvent(mapId));
          streamController.add(event);
          streamController.add(_OtherMapEvent(mapId));
          streamController.close();
        });

        final List<MapEvent<Object?>> events = await stream.toList();

        expect(events.length, 1);
        expect(events[0], event);
      }

      // Camera events
      testWidgets('onCameraMoveStarted', (WidgetTester tester) async {
        final CameraMoveStartedEvent event = CameraMoveStartedEvent(mapId);

        final Stream<CameraMoveStartedEvent> stream =
            plugin.onCameraMoveStarted(mapId: mapId);

        await testStreamFiltering(stream, event);
      });
      testWidgets('onCameraMoveStarted', (WidgetTester tester) async {
        final CameraMoveEvent event = CameraMoveEvent(
          mapId,
          const CameraPosition(
            target: LatLng(43.3790, -5.8660),
          ),
        );

        final Stream<CameraMoveEvent> stream =
            plugin.onCameraMove(mapId: mapId);

        await testStreamFiltering(stream, event);
      });
      testWidgets('onCameraIdle', (WidgetTester tester) async {
        final CameraIdleEvent event = CameraIdleEvent(mapId);

        final Stream<CameraIdleEvent> stream =
            plugin.onCameraIdle(mapId: mapId);

        await testStreamFiltering(stream, event);
      });
      // Marker events
      testWidgets('onMarkerTap', (WidgetTester tester) async {
        final MarkerTapEvent event = MarkerTapEvent(
          mapId,
          const MarkerId('test-123'),
        );

        final Stream<MarkerTapEvent> stream = plugin.onMarkerTap(mapId: mapId);

        await testStreamFiltering(stream, event);
      });
      testWidgets('onInfoWindowTap', (WidgetTester tester) async {
        final InfoWindowTapEvent event = InfoWindowTapEvent(
          mapId,
          const MarkerId('test-123'),
        );

        final Stream<InfoWindowTapEvent> stream =
            plugin.onInfoWindowTap(mapId: mapId);

        await testStreamFiltering(stream, event);
      });
      testWidgets('onMarkerDragStart', (WidgetTester tester) async {
        final MarkerDragStartEvent event = MarkerDragStartEvent(
          mapId,
          const LatLng(43.3677, -5.8372),
          const MarkerId('test-123'),
        );

        final Stream<MarkerDragStartEvent> stream =
            plugin.onMarkerDragStart(mapId: mapId);

        await testStreamFiltering(stream, event);
      });
      testWidgets('onMarkerDrag', (WidgetTester tester) async {
        final MarkerDragEvent event = MarkerDragEvent(
          mapId,
          const LatLng(43.3677, -5.8372),
          const MarkerId('test-123'),
        );

        final Stream<MarkerDragEvent> stream =
            plugin.onMarkerDrag(mapId: mapId);

        await testStreamFiltering(stream, event);
      });
      testWidgets('onMarkerDragEnd', (WidgetTester tester) async {
        final MarkerDragEndEvent event = MarkerDragEndEvent(
          mapId,
          const LatLng(43.3677, -5.8372),
          const MarkerId('test-123'),
        );

        final Stream<MarkerDragEndEvent> stream =
            plugin.onMarkerDragEnd(mapId: mapId);

        await testStreamFiltering(stream, event);
      });
      // Geometry
      testWidgets('onPolygonTap', (WidgetTester tester) async {
        final PolygonTapEvent event = PolygonTapEvent(
          mapId,
          const PolygonId('test-123'),
        );

        final Stream<PolygonTapEvent> stream =
            plugin.onPolygonTap(mapId: mapId);

        await testStreamFiltering(stream, event);
      });
      testWidgets('onPolylineTap', (WidgetTester tester) async {
        final PolylineTapEvent event = PolylineTapEvent(
          mapId,
          const PolylineId('test-123'),
        );

        final Stream<PolylineTapEvent> stream =
            plugin.onPolylineTap(mapId: mapId);

        await testStreamFiltering(stream, event);
      });
      testWidgets('onCircleTap', (WidgetTester tester) async {
        final CircleTapEvent event = CircleTapEvent(
          mapId,
          const CircleId('test-123'),
        );

        final Stream<CircleTapEvent> stream = plugin.onCircleTap(mapId: mapId);

        await testStreamFiltering(stream, event);
      });
      // Map taps
      testWidgets('onTap', (WidgetTester tester) async {
        final MapTapEvent event = MapTapEvent(
          mapId,
          const LatLng(43.3597, -5.8458),
        );

        final Stream<MapTapEvent> stream = plugin.onTap(mapId: mapId);

        await testStreamFiltering(stream, event);
      });
      testWidgets('onLongPress', (WidgetTester tester) async {
        final MapLongPressEvent event = MapLongPressEvent(
          mapId,
          const LatLng(43.3608, -5.8425),
        );

        final Stream<MapLongPressEvent> stream =
            plugin.onLongPress(mapId: mapId);

        await testStreamFiltering(stream, event);
      });
    });
  });
}

class _OtherMapEvent extends MapEvent<Object?> {
  _OtherMapEvent(int mapId) : super(mapId, null);
}<|MERGE_RESOLUTION|>--- conflicted
+++ resolved
@@ -262,7 +262,6 @@
 
         verify(controller.updateCircles(expectedUpdates));
       });
-<<<<<<< HEAD
       testWidgets('updateHeatmaps', (WidgetTester tester) async {
         final HeatmapUpdates expectedUpdates = HeatmapUpdates.from(
           const <Heatmap>{},
@@ -272,7 +271,7 @@
         await plugin.updateHeatmaps(expectedUpdates, mapId: mapId);
 
         verify(controller.updateHeatmaps(expectedUpdates));
-=======
+      )};
       // Tile Overlays
       testWidgets('updateTileOverlays', (WidgetTester tester) async {
         final Set<TileOverlay> expectedOverlays = <TileOverlay>{
@@ -290,7 +289,6 @@
         await plugin.clearTileCache(tileOverlayId, mapId: mapId);
 
         verify(controller.clearTileCache(tileOverlayId));
->>>>>>> b8b84b23
       });
       // Camera
       testWidgets('animateCamera', (WidgetTester tester) async {
