// Copyright 2013 The Flutter Authors. All rights reserved.
// Use of this source code is governed by a BSD-style license that can be
// found in the LICENSE file.

import 'dart:async';
import 'dart:html' as html;

import 'package:flutter/widgets.dart';
import 'package:flutter_test/flutter_test.dart';
import 'package:google_maps/google_maps.dart' as gmaps;
import 'package:google_maps_flutter_platform_interface/google_maps_flutter_platform_interface.dart';
import 'package:google_maps_flutter_web/google_maps_flutter_web.dart';
import 'package:integration_test/integration_test.dart';
import 'package:mockito/annotations.dart';
import 'package:mockito/mockito.dart';

import 'google_maps_controller_test.mocks.dart';

// This value is used when comparing long~num, like
// LatLng values.
const double _acceptableDelta = 0.0000000001;

@GenerateMocks(<Type>[], customMocks: <MockSpec<dynamic>>[
  MockSpec<CirclesController>(returnNullOnMissingStub: true),
  MockSpec<HeatmapsController>(returnNullOnMissingStub: true),
  MockSpec<PolygonsController>(returnNullOnMissingStub: true),
  MockSpec<PolylinesController>(returnNullOnMissingStub: true),
  MockSpec<MarkersController>(returnNullOnMissingStub: true),
])

/// Test Google Map Controller
void main() {
  IntegrationTestWidgetsFlutterBinding.ensureInitialized();

  group('GoogleMapController', () {
    const int mapId = 33930;
    late GoogleMapController controller;
    late StreamController<MapEvent<Object?>> stream;

    // Creates a controller with the default mapId and stream controller, and any `options` needed.
    GoogleMapController _createController({
      CameraPosition initialCameraPosition =
          const CameraPosition(target: LatLng(0, 0)),
      Set<Marker> markers = const <Marker>{},
      Set<Polygon> polygons = const <Polygon>{},
      Set<Polyline> polylines = const <Polyline>{},
      Set<Circle> circles = const <Circle>{},
      Set<Heatmap> heatmaps = const <Heatmap>{},
      Map<String, dynamic> options = const <String, dynamic>{},
    }) {
      return GoogleMapController(
        mapId: mapId,
        streamController: stream,
        initialCameraPosition: initialCameraPosition,
        markers: markers,
        polygons: polygons,
        polylines: polylines,
        circles: circles,
        heatmaps: heatmaps,
        mapOptions: options,
      );
    }

    setUp(() {
      stream = StreamController<MapEvent<Object?>>.broadcast();
    });

    group('construct/dispose', () {
      setUp(() {
        controller = _createController();
      });

      testWidgets('constructor creates widget', (WidgetTester tester) async {
        expect(controller.widget, isNotNull);
        expect(controller.widget, isA<HtmlElementView>());
        expect((controller.widget! as HtmlElementView).viewType,
            endsWith('$mapId'));
      });

      testWidgets('widget is cached when reused', (WidgetTester tester) async {
        final Widget? first = controller.widget;
        final Widget? again = controller.widget;
        expect(identical(first, again), isTrue);
      });

      group('dispose', () {
        testWidgets('closes the stream and removes the widget',
            (WidgetTester tester) async {
          controller.dispose();

          expect(stream.isClosed, isTrue);
          expect(controller.widget, isNull);
        });

        testWidgets('cannot call getVisibleRegion after dispose',
            (WidgetTester tester) async {
          controller.dispose();

          expect(() async {
            await controller.getVisibleRegion();
          }, throwsAssertionError);
        });

        testWidgets('cannot call getScreenCoordinate after dispose',
            (WidgetTester tester) async {
          controller.dispose();

          expect(() async {
            await controller.getScreenCoordinate(
              const LatLng(43.3072465, -5.6918241),
            );
          }, throwsAssertionError);
        });

        testWidgets('cannot call getLatLng after dispose',
            (WidgetTester tester) async {
          controller.dispose();

          expect(() async {
            await controller.getLatLng(
              const ScreenCoordinate(x: 640, y: 480),
            );
          }, throwsAssertionError);
        });

        testWidgets('cannot call moveCamera after dispose',
            (WidgetTester tester) async {
          controller.dispose();

          expect(() async {
            await controller.moveCamera(CameraUpdate.zoomIn());
          }, throwsAssertionError);
        });

        testWidgets('cannot call getZoomLevel after dispose',
            (WidgetTester tester) async {
          controller.dispose();

          expect(() async {
            await controller.getZoomLevel();
          }, throwsAssertionError);
        });

        testWidgets('cannot updateCircles after dispose',
            (WidgetTester tester) async {
          controller.dispose();

          expect(() {
            controller.updateCircles(
              CircleUpdates.from(
                <Circle>{},
                <Circle>{},
              ),
            );
          }, throwsAssertionError);
        });

        testWidgets('cannot updateHeatmaps after dispose',
            (WidgetTester tester) async {
          controller.dispose();

          expect(() {
            controller.updateHeatmaps(HeatmapUpdates.from({}, {}));
          }, throwsAssertionError);
        });

        testWidgets('cannot updatePolygons after dispose',
            (WidgetTester tester) async {
          controller.dispose();

          expect(() {
            controller.updatePolygons(
              PolygonUpdates.from(
                <Polygon>{},
                <Polygon>{},
              ),
            );
          }, throwsAssertionError);
        });

        testWidgets('cannot updatePolylines after dispose',
            (WidgetTester tester) async {
          controller.dispose();

          expect(() {
            controller.updatePolylines(
              PolylineUpdates.from(
                <Polyline>{},
                <Polyline>{},
              ),
            );
          }, throwsAssertionError);
        });

        testWidgets('cannot updateMarkers after dispose',
            (WidgetTester tester) async {
          controller.dispose();

          expect(() {
            controller.updateMarkers(
              MarkerUpdates.from(
                <Marker>{},
                <Marker>{},
              ),
            );
          }, throwsAssertionError);

          expect(() {
            controller.showInfoWindow(const MarkerId('any'));
          }, throwsAssertionError);

          expect(() {
            controller.hideInfoWindow(const MarkerId('any'));
          }, throwsAssertionError);
        });

        testWidgets('isInfoWindowShown defaults to false',
            (WidgetTester tester) async {
          controller.dispose();

          expect(controller.isInfoWindowShown(const MarkerId('any')), false);
        });
      });
    });

    group('init', () {
      late MockCirclesController circles;
      late MockHeatmapsController heatmaps;
      late MockMarkersController markers;
      late MockPolygonsController polygons;
      late MockPolylinesController polylines;
      late gmaps.GMap map;

      setUp(() {
        circles = MockCirclesController();
        heatmaps = MockHeatmapsController();
        markers = MockMarkersController();
        polygons = MockPolygonsController();
        polylines = MockPolylinesController();
        map = gmaps.GMap(html.DivElement());
      });

      testWidgets('listens to map events', (WidgetTester tester) async {
        controller = _createController();
        controller.debugSetOverrides(
          createMap: (_, __) => map,
          circles: circles,
          heatmaps: heatmaps,
          markers: markers,
          polygons: polygons,
          polylines: polylines,
        );

        controller.init();

        // Trigger events on the map, and verify they've been broadcast to the stream
        final Stream<MapEvent<Object?>> capturedEvents = stream.stream.take(5);

        gmaps.Event.trigger(
          map,
          'click',
          <Object>[gmaps.MapMouseEvent()..latLng = gmaps.LatLng(0, 0)],
        );
        gmaps.Event.trigger(
          map,
          'rightclick',
          <Object>[gmaps.MapMouseEvent()..latLng = gmaps.LatLng(0, 0)],
        );
        // The following line causes 2 events
        gmaps.Event.trigger(map, 'bounds_changed', <Object>[]);
        gmaps.Event.trigger(map, 'idle', <Object>[]);

        final List<MapEvent<Object?>> events = await capturedEvents.toList();

        expect(events[0], isA<MapTapEvent>());
        expect(events[1], isA<MapLongPressEvent>());
        expect(events[2], isA<CameraMoveStartedEvent>());
        expect(events[3], isA<CameraMoveEvent>());
        expect(events[4], isA<CameraIdleEvent>());
      });

      testWidgets("binds geometry controllers to map's",
          (WidgetTester tester) async {
        controller = _createController();
        controller.debugSetOverrides(
          createMap: (_, __) => map,
          circles: circles,
          heatmaps: heatmaps,
          markers: markers,
          polygons: polygons,
          polylines: polylines,
        );

        controller.init();

        verify(circles.bindToMap(mapId, map));
        verify(heatmaps.bindToMap(mapId, map));
        verify(markers.bindToMap(mapId, map));
        verify(polygons.bindToMap(mapId, map));
        verify(polylines.bindToMap(mapId, map));
      });

      testWidgets('renders initial geometry', (WidgetTester tester) async {
        controller = _createController(circles: <Circle>{
          const Circle(
            circleId: CircleId('circle-1'),
            zIndex: 1234,
          ),
<<<<<<< HEAD
        }, heatmaps: {
          Heatmap(
            heatmapId: HeatmapId('heatmap-1'),
            data: [
              LatLng(43.355114, -5.851333),
              LatLng(43.354797, -5.851860),
              LatLng(43.354469, -5.851318),
              LatLng(43.354762, -5.850824),
            ].weighted().toList(),
          ),
        }, markers: {
          Marker(
=======
        }, markers: <Marker>{
          const Marker(
>>>>>>> 94595495
            markerId: MarkerId('marker-1'),
            infoWindow: InfoWindow(
              title: 'title for test',
              snippet: 'snippet for test',
            ),
          ),
        }, polygons: <Polygon>{
          const Polygon(polygonId: PolygonId('polygon-1'), points: <LatLng>[
            LatLng(43.355114, -5.851333),
            LatLng(43.354797, -5.851860),
            LatLng(43.354469, -5.851318),
            LatLng(43.354762, -5.850824),
          ]),
          const Polygon(
            polygonId: PolygonId('polygon-2-with-holes'),
            points: <LatLng>[
              LatLng(43.355114, -5.851333),
              LatLng(43.354797, -5.851860),
              LatLng(43.354469, -5.851318),
              LatLng(43.354762, -5.850824),
            ],
            holes: <List<LatLng>>[
              <LatLng>[
                LatLng(41.354797, -6.851860),
                LatLng(41.354469, -6.851318),
                LatLng(41.354762, -6.850824),
              ]
            ],
          ),
        }, polylines: <Polyline>{
          const Polyline(polylineId: PolylineId('polyline-1'), points: <LatLng>[
            LatLng(43.355114, -5.851333),
            LatLng(43.354797, -5.851860),
            LatLng(43.354469, -5.851318),
            LatLng(43.354762, -5.850824),
          ])
        });

        controller.debugSetOverrides(
          circles: circles,
          heatmaps: heatmaps,
          markers: markers,
          polygons: polygons,
          polylines: polylines,
        );

        controller.init();

        final Set<Circle> capturedCircles =
            verify(circles.addCircles(captureAny)).captured[0] as Set<Circle>;
<<<<<<< HEAD
        final capturedHeatmaps = verify(heatmaps.addHeatmaps(captureAny))
            .captured[0] as Set<Heatmap>;
        final capturedMarkers =
=======
        final Set<Marker> capturedMarkers =
>>>>>>> 94595495
            verify(markers.addMarkers(captureAny)).captured[0] as Set<Marker>;
        final Set<Polygon> capturedPolygons =
            verify(polygons.addPolygons(captureAny)).captured[0]
                as Set<Polygon>;
        final Set<Polyline> capturedPolylines =
            verify(polylines.addPolylines(captureAny)).captured[0]
                as Set<Polyline>;

        expect(capturedCircles.first.circleId.value, 'circle-1');
        expect(capturedCircles.first.zIndex, 1234);
        expect(capturedHeatmaps.first.heatmapId.value, 'heatmap-1');
        expect(capturedMarkers.first.markerId.value, 'marker-1');
        expect(capturedMarkers.first.infoWindow.snippet, 'snippet for test');
        expect(capturedMarkers.first.infoWindow.title, 'title for test');
        expect(capturedPolygons.first.polygonId.value, 'polygon-1');
        expect(capturedPolygons.elementAt(1).polygonId.value,
            'polygon-2-with-holes');
        expect(capturedPolygons.elementAt(1).holes, isNot(null));
        expect(capturedPolylines.first.polylineId.value, 'polyline-1');
      });

      testWidgets('empty infoWindow does not create InfoWindow instance.',
          (WidgetTester tester) async {
        controller = _createController(markers: <Marker>{
          const Marker(markerId: MarkerId('marker-1')),
        });

        controller.debugSetOverrides(
          markers: markers,
        );

        controller.init();

        final Set<Marker> capturedMarkers =
            verify(markers.addMarkers(captureAny)).captured[0] as Set<Marker>;

        expect(capturedMarkers.first.infoWindow, InfoWindow.noText);
      });

      group('Initialization options', () {
        gmaps.MapOptions? capturedOptions;
        setUp(() {
          capturedOptions = null;
        });
        testWidgets('translates initial options', (WidgetTester tester) async {
          controller = _createController(options: <String, dynamic>{
            'mapType': 2,
            'zoomControlsEnabled': true,
          });
          controller.debugSetOverrides(
              createMap: (_, gmaps.MapOptions options) {
            capturedOptions = options;
            return map;
          });

          controller.init();

          expect(capturedOptions, isNotNull);
          expect(capturedOptions!.mapTypeId, gmaps.MapTypeId.SATELLITE);
          expect(capturedOptions!.zoomControl, true);
          expect(capturedOptions!.gestureHandling, 'auto',
              reason:
                  'by default the map handles zoom/pan gestures internally');
        });

        testWidgets('disables gestureHandling with scrollGesturesEnabled false',
            (WidgetTester tester) async {
          controller = _createController(options: <String, dynamic>{
            'scrollGesturesEnabled': false,
          });
          controller.debugSetOverrides(
              createMap: (_, gmaps.MapOptions options) {
            capturedOptions = options;
            return map;
          });

          controller.init();

          expect(capturedOptions, isNotNull);
          expect(capturedOptions!.gestureHandling, 'none',
              reason:
                  'disabling scroll gestures disables all gesture handling');
        });

        testWidgets('disables gestureHandling with zoomGesturesEnabled false',
            (WidgetTester tester) async {
          controller = _createController(options: <String, dynamic>{
            'zoomGesturesEnabled': false,
          });
          controller.debugSetOverrides(
              createMap: (_, gmaps.MapOptions options) {
            capturedOptions = options;
            return map;
          });

          controller.init();

          expect(capturedOptions, isNotNull);
          expect(capturedOptions!.gestureHandling, 'none',
              reason:
                  'disabling scroll gestures disables all gesture handling');
        });

        testWidgets('sets initial position when passed',
            (WidgetTester tester) async {
          controller = _createController(
            initialCameraPosition: const CameraPosition(
              target: LatLng(43.308, -5.6910),
              zoom: 12,
              bearing: 0,
              tilt: 0,
            ),
          );

          controller.debugSetOverrides(
              createMap: (_, gmaps.MapOptions options) {
            capturedOptions = options;
            return map;
          });

          controller.init();

          expect(capturedOptions, isNotNull);
          expect(capturedOptions!.zoom, 12);
          expect(capturedOptions!.center, isNotNull);
        });
      });

      group('Traffic Layer', () {
        testWidgets('by default is disabled', (WidgetTester tester) async {
          controller = _createController();
          controller.init();
          expect(controller.trafficLayer, isNull);
        });

        testWidgets('initializes with traffic layer',
            (WidgetTester tester) async {
          controller = _createController(options: <String, dynamic>{
            'trafficEnabled': true,
          });
          controller.debugSetOverrides(createMap: (_, __) => map);
          controller.init();
          expect(controller.trafficLayer, isNotNull);
        });
      });
    });

    // These are the methods that are delegated to the gmaps.GMap object, that we can mock...
    group('Map control methods', () {
      late gmaps.GMap map;

      setUp(() {
        map = gmaps.GMap(
          html.DivElement(),
          gmaps.MapOptions()
            ..zoom = 10
            ..center = gmaps.LatLng(0, 0),
        );
        controller = _createController();
        controller.debugSetOverrides(createMap: (_, __) => map);
        controller.init();
      });

      group('updateRawOptions', () {
        testWidgets('can update `options`', (WidgetTester tester) async {
          controller.updateRawOptions(<String, dynamic>{
            'mapType': 2,
          });

          expect(map.mapTypeId, gmaps.MapTypeId.SATELLITE);
        });

        testWidgets('can turn on/off traffic', (WidgetTester tester) async {
          expect(controller.trafficLayer, isNull);

          controller.updateRawOptions(<String, dynamic>{
            'trafficEnabled': true,
          });

          expect(controller.trafficLayer, isNotNull);

          controller.updateRawOptions(<String, dynamic>{
            'trafficEnabled': false,
          });

          expect(controller.trafficLayer, isNull);
        });
      });

      group('viewport getters', () {
        testWidgets('getVisibleRegion', (WidgetTester tester) async {
          final gmaps.LatLng gmCenter = map.center!;
          final LatLng center =
              LatLng(gmCenter.lat.toDouble(), gmCenter.lng.toDouble());

          final LatLngBounds bounds = await controller.getVisibleRegion();

          expect(bounds.contains(center), isTrue,
              reason:
                  'The computed visible region must contain the center of the created map.');
        });

        testWidgets('getZoomLevel', (WidgetTester tester) async {
          expect(await controller.getZoomLevel(), map.zoom);
        });
      });

      group('moveCamera', () {
        testWidgets('newLatLngZoom', (WidgetTester tester) async {
          await controller.moveCamera(
            CameraUpdate.newLatLngZoom(
              const LatLng(19, 26),
              12,
            ),
          );

          final gmaps.LatLng gmCenter = map.center!;

          expect(map.zoom, 12);
          expect(gmCenter.lat, closeTo(19, _acceptableDelta));
          expect(gmCenter.lng, closeTo(26, _acceptableDelta));
        });
      });

      group('map.projection methods', () {
        // Tested in projection_test.dart
      });
    });

    // These are the methods that get forwarded to other controllers, so we just verify calls.
    group('Pass-through methods', () {
      setUp(() {
        controller = _createController();
      });

      testWidgets('updateCircles', (WidgetTester tester) async {
        final MockCirclesController mock = MockCirclesController();
        controller.debugSetOverrides(circles: mock);

        final Set<Circle> previous = <Circle>{
          const Circle(circleId: CircleId('to-be-updated')),
          const Circle(circleId: CircleId('to-be-removed')),
        };

        final Set<Circle> current = <Circle>{
          const Circle(circleId: CircleId('to-be-updated'), visible: false),
          const Circle(circleId: CircleId('to-be-added')),
        };

        controller.updateCircles(CircleUpdates.from(previous, current));

        verify(mock.removeCircles(<CircleId>{
          const CircleId('to-be-removed'),
        }));
        verify(mock.addCircles(<Circle>{
          const Circle(circleId: CircleId('to-be-added')),
        }));
        verify(mock.changeCircles(<Circle>{
          const Circle(circleId: CircleId('to-be-updated'), visible: false),
        }));
      });

      testWidgets('updateHeatmaps', (WidgetTester tester) async {
        final mock = MockHeatmapsController();
        controller.debugSetOverrides(heatmaps: mock);

        final previous = {
          Heatmap(heatmapId: HeatmapId('to-be-updated')),
          Heatmap(heatmapId: HeatmapId('to-be-removed')),
        };

        final current = {
          Heatmap(heatmapId: HeatmapId('to-be-updated'), dissipating: false),
          Heatmap(heatmapId: HeatmapId('to-be-added')),
        };

        controller.updateHeatmaps(HeatmapUpdates.from(previous, current));

        verify(mock.removeHeatmaps({
          HeatmapId('to-be-removed'),
        }));
        verify(mock.addHeatmaps({
          Heatmap(heatmapId: HeatmapId('to-be-added')),
        }));
        verify(mock.changeHeatmaps({
          Heatmap(heatmapId: HeatmapId('to-be-updated'), dissipating: false),
        }));
      });

      testWidgets('updateMarkers', (WidgetTester tester) async {
        final MockMarkersController mock = MockMarkersController();
        controller.debugSetOverrides(markers: mock);

        final Set<Marker> previous = <Marker>{
          const Marker(markerId: MarkerId('to-be-updated')),
          const Marker(markerId: MarkerId('to-be-removed')),
        };

        final Set<Marker> current = <Marker>{
          const Marker(markerId: MarkerId('to-be-updated'), visible: false),
          const Marker(markerId: MarkerId('to-be-added')),
        };

        controller.updateMarkers(MarkerUpdates.from(previous, current));

        verify(mock.removeMarkers(<MarkerId>{
          const MarkerId('to-be-removed'),
        }));
        verify(mock.addMarkers(<Marker>{
          const Marker(markerId: MarkerId('to-be-added')),
        }));
        verify(mock.changeMarkers(<Marker>{
          const Marker(markerId: MarkerId('to-be-updated'), visible: false),
        }));
      });

      testWidgets('updatePolygons', (WidgetTester tester) async {
        final MockPolygonsController mock = MockPolygonsController();
        controller.debugSetOverrides(polygons: mock);

        final Set<Polygon> previous = <Polygon>{
          const Polygon(polygonId: PolygonId('to-be-updated')),
          const Polygon(polygonId: PolygonId('to-be-removed')),
        };

        final Set<Polygon> current = <Polygon>{
          const Polygon(polygonId: PolygonId('to-be-updated'), visible: false),
          const Polygon(polygonId: PolygonId('to-be-added')),
        };

        controller.updatePolygons(PolygonUpdates.from(previous, current));

        verify(mock.removePolygons(<PolygonId>{
          const PolygonId('to-be-removed'),
        }));
        verify(mock.addPolygons(<Polygon>{
          const Polygon(polygonId: PolygonId('to-be-added')),
        }));
        verify(mock.changePolygons(<Polygon>{
          const Polygon(polygonId: PolygonId('to-be-updated'), visible: false),
        }));
      });

      testWidgets('updatePolylines', (WidgetTester tester) async {
        final MockPolylinesController mock = MockPolylinesController();
        controller.debugSetOverrides(polylines: mock);

        final Set<Polyline> previous = <Polyline>{
          const Polyline(polylineId: PolylineId('to-be-updated')),
          const Polyline(polylineId: PolylineId('to-be-removed')),
        };

        final Set<Polyline> current = <Polyline>{
          const Polyline(
            polylineId: PolylineId('to-be-updated'),
            visible: false,
          ),
          const Polyline(polylineId: PolylineId('to-be-added')),
        };

        controller.updatePolylines(PolylineUpdates.from(previous, current));

        verify(mock.removePolylines(<PolylineId>{
          const PolylineId('to-be-removed'),
        }));
        verify(mock.addPolylines(<Polyline>{
          const Polyline(polylineId: PolylineId('to-be-added')),
        }));
        verify(mock.changePolylines(<Polyline>{
          const Polyline(
            polylineId: PolylineId('to-be-updated'),
            visible: false,
          ),
        }));
      });

      testWidgets('infoWindow visibility', (WidgetTester tester) async {
        final MockMarkersController mock = MockMarkersController();
        const MarkerId markerId = MarkerId('marker-with-infowindow');
        when(mock.isInfoWindowShown(markerId)).thenReturn(true);
        controller.debugSetOverrides(markers: mock);

        controller.showInfoWindow(markerId);

        verify(mock.showMarkerInfoWindow(markerId));

        controller.hideInfoWindow(markerId);

        verify(mock.hideMarkerInfoWindow(markerId));

        controller.isInfoWindowShown(markerId);

        verify(mock.isInfoWindowShown(markerId));
      });
    });
  });
}<|MERGE_RESOLUTION|>--- conflicted
+++ resolved
@@ -306,8 +306,7 @@
             circleId: CircleId('circle-1'),
             zIndex: 1234,
           ),
-<<<<<<< HEAD
-        }, heatmaps: {
+        }, heatmaps: <Heatmap>{
           Heatmap(
             heatmapId: HeatmapId('heatmap-1'),
             data: [
@@ -317,12 +316,8 @@
               LatLng(43.354762, -5.850824),
             ].weighted().toList(),
           ),
-        }, markers: {
+        }, markers: <Marker>{
           Marker(
-=======
-        }, markers: <Marker>{
-          const Marker(
->>>>>>> 94595495
             markerId: MarkerId('marker-1'),
             infoWindow: InfoWindow(
               title: 'title for test',
@@ -373,13 +368,10 @@
 
         final Set<Circle> capturedCircles =
             verify(circles.addCircles(captureAny)).captured[0] as Set<Circle>;
-<<<<<<< HEAD
-        final capturedHeatmaps = verify(heatmaps.addHeatmaps(captureAny))
-            .captured[0] as Set<Heatmap>;
-        final capturedMarkers =
-=======
+        final Set<Heatmap> capturedHeatmaps =
+            verify(heatmaps.addHeatmaps(captureAny)).captured[0]
+                as Set<Heatmap>;
         final Set<Marker> capturedMarkers =
->>>>>>> 94595495
             verify(markers.addMarkers(captureAny)).captured[0] as Set<Marker>;
         final Set<Polygon> capturedPolygons =
             verify(polygons.addPolygons(captureAny)).captured[0]
