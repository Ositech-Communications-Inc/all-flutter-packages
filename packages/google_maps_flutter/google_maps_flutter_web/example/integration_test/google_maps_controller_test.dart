// Copyright 2013 The Flutter Authors. All rights reserved.
// Use of this source code is governed by a BSD-style license that can be
// found in the LICENSE file.

import 'dart:async';
import 'dart:html' as html;

import 'package:flutter/widgets.dart';
import 'package:flutter_test/flutter_test.dart';
import 'package:google_maps/google_maps.dart' as gmaps;
import 'package:google_maps_flutter_platform_interface/google_maps_flutter_platform_interface.dart';
import 'package:google_maps_flutter_web/google_maps_flutter_web.dart';
import 'package:integration_test/integration_test.dart';
import 'package:mockito/annotations.dart';
import 'package:mockito/mockito.dart';

import 'google_maps_controller_test.mocks.dart';

// This value is used when comparing long~num, like
// LatLng values.
const double _acceptableDelta = 0.0000000001;

@GenerateMocks(<Type>[], customMocks: <MockSpec<dynamic>>[
  MockSpec<CirclesController>(returnNullOnMissingStub: true),
  MockSpec<PolygonsController>(returnNullOnMissingStub: true),
  MockSpec<PolylinesController>(returnNullOnMissingStub: true),
  MockSpec<MarkersController>(returnNullOnMissingStub: true),
])

/// Test Google Map Controller
void main() {
  IntegrationTestWidgetsFlutterBinding.ensureInitialized();

  group('GoogleMapController', () {
    const int mapId = 33930;
    late GoogleMapController controller;
    late StreamController<MapEvent<Object?>> stream;

    // Creates a controller with the default mapId and stream controller, and any `options` needed.
    GoogleMapController _createController({
      CameraPosition initialCameraPosition =
          const CameraPosition(target: LatLng(0, 0)),
      MapObjects mapObjects = const MapObjects(),
      MapConfiguration mapConfiguration = const MapConfiguration(),
    }) {
      return GoogleMapController(
        mapId: mapId,
        streamController: stream,
        widgetConfiguration: MapWidgetConfiguration(
            initialCameraPosition: initialCameraPosition,
            textDirection: TextDirection.ltr),
        mapObjects: mapObjects,
        mapConfiguration: mapConfiguration,
      );
    }

    setUp(() {
      stream = StreamController<MapEvent<Object?>>.broadcast();
    });

    group('construct/dispose', () {
      setUp(() {
        controller = _createController();
      });

      testWidgets('constructor creates widget', (WidgetTester tester) async {
        expect(controller.widget, isNotNull);
        expect(controller.widget, isA<HtmlElementView>());
        expect((controller.widget! as HtmlElementView).viewType,
            endsWith('$mapId'));
      });

      testWidgets('widget is cached when reused', (WidgetTester tester) async {
        final Widget? first = controller.widget;
        final Widget? again = controller.widget;
        expect(identical(first, again), isTrue);
      });

      group('dispose', () {
        testWidgets('closes the stream and removes the widget',
            (WidgetTester tester) async {
          controller.dispose();

          expect(stream.isClosed, isTrue);
          expect(controller.widget, isNull);
        });

        testWidgets('cannot call getVisibleRegion after dispose',
            (WidgetTester tester) async {
          controller.dispose();

          expect(() async {
            await controller.getVisibleRegion();
          }, throwsAssertionError);
        });

        testWidgets('cannot call getScreenCoordinate after dispose',
            (WidgetTester tester) async {
          controller.dispose();

          expect(() async {
            await controller.getScreenCoordinate(
              const LatLng(43.3072465, -5.6918241),
            );
          }, throwsAssertionError);
        });

        testWidgets('cannot call getLatLng after dispose',
            (WidgetTester tester) async {
          controller.dispose();

          expect(() async {
            await controller.getLatLng(
              const ScreenCoordinate(x: 640, y: 480),
            );
          }, throwsAssertionError);
        });

        testWidgets('cannot call moveCamera after dispose',
            (WidgetTester tester) async {
          controller.dispose();

          expect(() async {
            await controller.moveCamera(CameraUpdate.zoomIn());
          }, throwsAssertionError);
        });

        testWidgets('cannot call getZoomLevel after dispose',
            (WidgetTester tester) async {
          controller.dispose();

          expect(() async {
            await controller.getZoomLevel();
          }, throwsAssertionError);
        });

        testWidgets('cannot updateCircles after dispose',
            (WidgetTester tester) async {
          controller.dispose();

          expect(() {
            controller.updateCircles(
              CircleUpdates.from(
                const <Circle>{},
                const <Circle>{},
              ),
            );
          }, throwsAssertionError);
        });

        testWidgets('cannot updatePolygons after dispose',
            (WidgetTester tester) async {
          controller.dispose();

          expect(() {
            controller.updatePolygons(
              PolygonUpdates.from(
                const <Polygon>{},
                const <Polygon>{},
              ),
            );
          }, throwsAssertionError);
        });

        testWidgets('cannot updatePolylines after dispose',
            (WidgetTester tester) async {
          controller.dispose();

          expect(() {
            controller.updatePolylines(
              PolylineUpdates.from(
                const <Polyline>{},
                const <Polyline>{},
              ),
            );
          }, throwsAssertionError);
        });

        testWidgets('cannot updateMarkers after dispose',
            (WidgetTester tester) async {
          controller.dispose();

          expect(() {
            controller.updateMarkers(
              MarkerUpdates.from(
                const <Marker>{},
                const <Marker>{},
              ),
            );
          }, throwsAssertionError);

          expect(() {
            controller.showInfoWindow(const MarkerId('any'));
          }, throwsAssertionError);

          expect(() {
            controller.hideInfoWindow(const MarkerId('any'));
          }, throwsAssertionError);
        });

        testWidgets('isInfoWindowShown defaults to false',
            (WidgetTester tester) async {
          controller.dispose();

          expect(controller.isInfoWindowShown(const MarkerId('any')), false);
        });
      });
    });

    group('init', () {
      late MockCirclesController circles;
      late MockMarkersController markers;
      late MockPolygonsController polygons;
      late MockPolylinesController polylines;
      late gmaps.GMap map;

      setUp(() {
        circles = MockCirclesController();
        markers = MockMarkersController();
        polygons = MockPolygonsController();
        polylines = MockPolylinesController();
        map = gmaps.GMap(html.DivElement());
      });

      testWidgets('listens to map events', (WidgetTester tester) async {
        controller = _createController();
        controller.debugSetOverrides(
          createMap: (_, __) => map,
          circles: circles,
          markers: markers,
          polygons: polygons,
          polylines: polylines,
        );

        controller.init();

        // Trigger events on the map, and verify they've been broadcast to the stream
        final Stream<MapEvent<Object?>> capturedEvents = stream.stream.take(5);

        gmaps.Event.trigger(
          map,
          'click',
          <Object>[gmaps.MapMouseEvent()..latLng = gmaps.LatLng(0, 0)],
        );
        gmaps.Event.trigger(
          map,
          'rightclick',
          <Object>[gmaps.MapMouseEvent()..latLng = gmaps.LatLng(0, 0)],
        );
        // The following line causes 2 events
        gmaps.Event.trigger(map, 'bounds_changed', <Object>[]);
        gmaps.Event.trigger(map, 'idle', <Object>[]);

        final List<MapEvent<Object?>> events = await capturedEvents.toList();

        expect(events[0], isA<MapTapEvent>());
        expect(events[1], isA<MapLongPressEvent>());
        expect(events[2], isA<CameraMoveStartedEvent>());
        expect(events[3], isA<CameraMoveEvent>());
        expect(events[4], isA<CameraIdleEvent>());
      });

      testWidgets("binds geometry controllers to map's",
          (WidgetTester tester) async {
        controller = _createController();
        controller.debugSetOverrides(
          createMap: (_, __) => map,
          circles: circles,
          markers: markers,
          polygons: polygons,
          polylines: polylines,
        );

        controller.init();

        verify(circles.bindToMap(mapId, map));
        verify(markers.bindToMap(mapId, map));
        verify(polygons.bindToMap(mapId, map));
        verify(polylines.bindToMap(mapId, map));
      });

      testWidgets('renders initial geometry', (WidgetTester tester) async {
        controller = _createController(
            mapObjects: MapObjects(circles: <Circle>{
          const Circle(
            circleId: CircleId('circle-1'),
            zIndex: 1234,
          ),
        }, markers: <Marker>{
          const Marker(
            markerId: MarkerId('marker-1'),
            infoWindow: InfoWindow(
              title: 'title for test',
              snippet: 'snippet for test',
            ),
          ),
        }, polygons: <Polygon>{
          const Polygon(polygonId: PolygonId('polygon-1'), points: <LatLng>[
            LatLng(43.355114, -5.851333),
            LatLng(43.354797, -5.851860),
            LatLng(43.354469, -5.851318),
            LatLng(43.354762, -5.850824),
          ]),
          const Polygon(
            polygonId: PolygonId('polygon-2-with-holes'),
            points: <LatLng>[
              LatLng(43.355114, -5.851333),
              LatLng(43.354797, -5.851860),
              LatLng(43.354469, -5.851318),
              LatLng(43.354762, -5.850824),
            ],
            holes: <List<LatLng>>[
              <LatLng>[
                LatLng(41.354797, -6.851860),
                LatLng(41.354469, -6.851318),
                LatLng(41.354762, -6.850824),
              ]
            ],
          ),
        }, polylines: <Polyline>{
          const Polyline(polylineId: PolylineId('polyline-1'), points: <LatLng>[
            LatLng(43.355114, -5.851333),
            LatLng(43.354797, -5.851860),
            LatLng(43.354469, -5.851318),
            LatLng(43.354762, -5.850824),
          ])
        }));

        controller.debugSetOverrides(
          circles: circles,
          markers: markers,
          polygons: polygons,
          polylines: polylines,
        );

        controller.init();

        final Set<Circle> capturedCircles =
            verify(circles.addCircles(captureAny)).captured[0] as Set<Circle>;
        final Set<Marker> capturedMarkers =
            verify(markers.addMarkers(captureAny)).captured[0] as Set<Marker>;
        final Set<Polygon> capturedPolygons =
            verify(polygons.addPolygons(captureAny)).captured[0]
                as Set<Polygon>;
        final Set<Polyline> capturedPolylines =
            verify(polylines.addPolylines(captureAny)).captured[0]
                as Set<Polyline>;

        expect(capturedCircles.first.circleId.value, 'circle-1');
        expect(capturedCircles.first.zIndex, 1234);
        expect(capturedMarkers.first.markerId.value, 'marker-1');
        expect(capturedMarkers.first.infoWindow.snippet, 'snippet for test');
        expect(capturedMarkers.first.infoWindow.title, 'title for test');
        expect(capturedPolygons.first.polygonId.value, 'polygon-1');
        expect(capturedPolygons.elementAt(1).polygonId.value,
            'polygon-2-with-holes');
        expect(capturedPolygons.elementAt(1).holes, isNot(null));
        expect(capturedPolylines.first.polylineId.value, 'polyline-1');
      });

      testWidgets('empty infoWindow does not create InfoWindow instance.',
          (WidgetTester tester) async {
        controller = _createController(
            mapObjects: MapObjects(markers: <Marker>{
          const Marker(markerId: MarkerId('marker-1')),
        }));

        controller.debugSetOverrides(
          markers: markers,
        );

        controller.init();

        final Set<Marker> capturedMarkers =
            verify(markers.addMarkers(captureAny)).captured[0] as Set<Marker>;

        expect(capturedMarkers.first.infoWindow, InfoWindow.noText);
      });

      group('Initialization options', () {
        gmaps.MapOptions? capturedOptions;
        setUp(() {
          capturedOptions = null;
        });
        testWidgets('translates initial options', (WidgetTester tester) async {
<<<<<<< HEAD
          controller = _createController(options: <String, dynamic>{
            'mapType': 2,
            'zoomControlsEnabled': true,
            'fortyFiveDegreeImageryEnabled': false,
          });
=======
          controller = _createController(
              mapConfiguration: const MapConfiguration(
            mapType: MapType.satellite,
            zoomControlsEnabled: true,
          ));
>>>>>>> bc688462
          controller.debugSetOverrides(
              createMap: (_, gmaps.MapOptions options) {
            capturedOptions = options;
            return map;
          });

          controller.init();

          expect(capturedOptions, isNotNull);
          expect(capturedOptions!.mapTypeId, gmaps.MapTypeId.SATELLITE);
          expect(capturedOptions!.zoomControl, true);
          expect(capturedOptions!.gestureHandling, 'auto',
              reason:
                  'by default the map handles zoom/pan gestures internally');
          expect(capturedOptions!.rotateControl, false);
          expect(capturedOptions!.tilt, 0);
        });

        testWidgets('disables gestureHandling with scrollGesturesEnabled false',
            (WidgetTester tester) async {
          controller = _createController(
              mapConfiguration: const MapConfiguration(
            scrollGesturesEnabled: false,
          ));
          controller.debugSetOverrides(
              createMap: (_, gmaps.MapOptions options) {
            capturedOptions = options;
            return map;
          });

          controller.init();

          expect(capturedOptions, isNotNull);
          expect(capturedOptions!.gestureHandling, 'none',
              reason:
                  'disabling scroll gestures disables all gesture handling');
        });

        testWidgets('translates fortyFiveDegreeImageryEnabled option',
            (WidgetTester tester) async {
          controller = _createController(options: <String, dynamic>{
            'fortyFiveDegreeImageryEnabled': true,
          });
          controller.debugSetOverrides(
              createMap: (_, gmaps.MapOptions options) {
            capturedOptions = options;
            return map;
          });

          controller.init();

          expect(capturedOptions, isNotNull);
          expect(capturedOptions!.rotateControl, true);
          expect(capturedOptions!.tilt, isNull);
        });

        testWidgets('translates webGestureHandling option',
            (WidgetTester tester) async {
          controller = _createController(options: <String, dynamic>{
            'webGestureHandling': WebGestureHandling.greedy.name,
          });
          controller.debugSetOverrides(
              createMap: (_, gmaps.MapOptions options) {
            capturedOptions = options;
            return map;
          });

          controller.init();

          expect(capturedOptions, isNotNull);
          expect(capturedOptions!.gestureHandling, 'greedy');
        });

        testWidgets('disables gestureHandling with zoomGesturesEnabled false',
            (WidgetTester tester) async {
          controller = _createController(
              mapConfiguration: const MapConfiguration(
            zoomGesturesEnabled: false,
          ));
          controller.debugSetOverrides(
              createMap: (_, gmaps.MapOptions options) {
            capturedOptions = options;
            return map;
          });

          controller.init();

          expect(capturedOptions, isNotNull);
          expect(capturedOptions!.gestureHandling, 'none',
              reason:
                  'disabling scroll gestures disables all gesture handling');
        });

        testWidgets('sets initial position when passed',
            (WidgetTester tester) async {
          controller = _createController(
            initialCameraPosition: const CameraPosition(
              target: LatLng(43.308, -5.6910),
              zoom: 12,
              bearing: 0,
              tilt: 0,
            ),
          );

          controller.debugSetOverrides(
              createMap: (_, gmaps.MapOptions options) {
            capturedOptions = options;
            return map;
          });

          controller.init();

          expect(capturedOptions, isNotNull);
          expect(capturedOptions!.zoom, 12);
          expect(capturedOptions!.center, isNotNull);
        });
      });

      group('Traffic Layer', () {
        testWidgets('by default is disabled', (WidgetTester tester) async {
          controller = _createController();
          controller.init();
          expect(controller.trafficLayer, isNull);
        });

        testWidgets('initializes with traffic layer',
            (WidgetTester tester) async {
          controller = _createController(
              mapConfiguration: const MapConfiguration(
            trafficEnabled: true,
          ));
          controller.debugSetOverrides(createMap: (_, __) => map);
          controller.init();
          expect(controller.trafficLayer, isNotNull);
        });
      });
    });

    // These are the methods that are delegated to the gmaps.GMap object, that we can mock...
    group('Map control methods', () {
      late gmaps.GMap map;

      setUp(() {
        map = gmaps.GMap(
          html.DivElement(),
          gmaps.MapOptions()
            ..zoom = 10
            ..center = gmaps.LatLng(0, 0),
        );
        controller = _createController();
        controller.debugSetOverrides(createMap: (_, __) => map);
        controller.init();
      });

      group('updateRawOptions', () {
        testWidgets('can update `options`', (WidgetTester tester) async {
          controller.updateMapConfiguration(const MapConfiguration(
            mapType: MapType.satellite,
          ));

          expect(map.mapTypeId, gmaps.MapTypeId.SATELLITE);
        });

        testWidgets('can turn on/off traffic', (WidgetTester tester) async {
          expect(controller.trafficLayer, isNull);

          controller.updateMapConfiguration(const MapConfiguration(
            trafficEnabled: true,
          ));

          expect(controller.trafficLayer, isNotNull);

          controller.updateMapConfiguration(const MapConfiguration(
            trafficEnabled: false,
          ));

          expect(controller.trafficLayer, isNull);
        });
      });

      group('viewport getters', () {
        testWidgets('getVisibleRegion', (WidgetTester tester) async {
          final gmaps.LatLng gmCenter = map.center!;
          final LatLng center =
              LatLng(gmCenter.lat.toDouble(), gmCenter.lng.toDouble());

          final LatLngBounds bounds = await controller.getVisibleRegion();

          expect(bounds.contains(center), isTrue,
              reason:
                  'The computed visible region must contain the center of the created map.');
        });

        testWidgets('getZoomLevel', (WidgetTester tester) async {
          expect(await controller.getZoomLevel(), map.zoom);
        });
      });

      group('moveCamera', () {
        testWidgets('newLatLngZoom', (WidgetTester tester) async {
          await controller.moveCamera(
            CameraUpdate.newLatLngZoom(
              const LatLng(19, 26),
              12,
            ),
          );

          final gmaps.LatLng gmCenter = map.center!;

          expect(map.zoom, 12);
          expect(gmCenter.lat, closeTo(19, _acceptableDelta));
          expect(gmCenter.lng, closeTo(26, _acceptableDelta));
        });
      });

      group('map.projection methods', () {
        // Tested in projection_test.dart
      });
    });

    // These are the methods that get forwarded to other controllers, so we just verify calls.
    group('Pass-through methods', () {
      setUp(() {
        controller = _createController();
      });

      testWidgets('updateCircles', (WidgetTester tester) async {
        final MockCirclesController mock = MockCirclesController();
        controller.debugSetOverrides(circles: mock);

        final Set<Circle> previous = <Circle>{
          const Circle(circleId: CircleId('to-be-updated')),
          const Circle(circleId: CircleId('to-be-removed')),
        };

        final Set<Circle> current = <Circle>{
          const Circle(circleId: CircleId('to-be-updated'), visible: false),
          const Circle(circleId: CircleId('to-be-added')),
        };

        controller.updateCircles(CircleUpdates.from(previous, current));

        verify(mock.removeCircles(<CircleId>{
          const CircleId('to-be-removed'),
        }));
        verify(mock.addCircles(<Circle>{
          const Circle(circleId: CircleId('to-be-added')),
        }));
        verify(mock.changeCircles(<Circle>{
          const Circle(circleId: CircleId('to-be-updated'), visible: false),
        }));
      });

      testWidgets('updateMarkers', (WidgetTester tester) async {
        final MockMarkersController mock = MockMarkersController();
        controller.debugSetOverrides(markers: mock);

        final Set<Marker> previous = <Marker>{
          const Marker(markerId: MarkerId('to-be-updated')),
          const Marker(markerId: MarkerId('to-be-removed')),
        };

        final Set<Marker> current = <Marker>{
          const Marker(markerId: MarkerId('to-be-updated'), visible: false),
          const Marker(markerId: MarkerId('to-be-added')),
        };

        controller.updateMarkers(MarkerUpdates.from(previous, current));

        verify(mock.removeMarkers(<MarkerId>{
          const MarkerId('to-be-removed'),
        }));
        verify(mock.addMarkers(<Marker>{
          const Marker(markerId: MarkerId('to-be-added')),
        }));
        verify(mock.changeMarkers(<Marker>{
          const Marker(markerId: MarkerId('to-be-updated'), visible: false),
        }));
      });

      testWidgets('updatePolygons', (WidgetTester tester) async {
        final MockPolygonsController mock = MockPolygonsController();
        controller.debugSetOverrides(polygons: mock);

        final Set<Polygon> previous = <Polygon>{
          const Polygon(polygonId: PolygonId('to-be-updated')),
          const Polygon(polygonId: PolygonId('to-be-removed')),
        };

        final Set<Polygon> current = <Polygon>{
          const Polygon(polygonId: PolygonId('to-be-updated'), visible: false),
          const Polygon(polygonId: PolygonId('to-be-added')),
        };

        controller.updatePolygons(PolygonUpdates.from(previous, current));

        verify(mock.removePolygons(<PolygonId>{
          const PolygonId('to-be-removed'),
        }));
        verify(mock.addPolygons(<Polygon>{
          const Polygon(polygonId: PolygonId('to-be-added')),
        }));
        verify(mock.changePolygons(<Polygon>{
          const Polygon(polygonId: PolygonId('to-be-updated'), visible: false),
        }));
      });

      testWidgets('updatePolylines', (WidgetTester tester) async {
        final MockPolylinesController mock = MockPolylinesController();
        controller.debugSetOverrides(polylines: mock);

        final Set<Polyline> previous = <Polyline>{
          const Polyline(polylineId: PolylineId('to-be-updated')),
          const Polyline(polylineId: PolylineId('to-be-removed')),
        };

        final Set<Polyline> current = <Polyline>{
          const Polyline(
            polylineId: PolylineId('to-be-updated'),
            visible: false,
          ),
          const Polyline(polylineId: PolylineId('to-be-added')),
        };

        controller.updatePolylines(PolylineUpdates.from(previous, current));

        verify(mock.removePolylines(<PolylineId>{
          const PolylineId('to-be-removed'),
        }));
        verify(mock.addPolylines(<Polyline>{
          const Polyline(polylineId: PolylineId('to-be-added')),
        }));
        verify(mock.changePolylines(<Polyline>{
          const Polyline(
            polylineId: PolylineId('to-be-updated'),
            visible: false,
          ),
        }));
      });

      testWidgets('infoWindow visibility', (WidgetTester tester) async {
        final MockMarkersController mock = MockMarkersController();
        const MarkerId markerId = MarkerId('marker-with-infowindow');
        when(mock.isInfoWindowShown(markerId)).thenReturn(true);
        controller.debugSetOverrides(markers: mock);

        controller.showInfoWindow(markerId);

        verify(mock.showMarkerInfoWindow(markerId));

        controller.hideInfoWindow(markerId);

        verify(mock.hideMarkerInfoWindow(markerId));

        controller.isInfoWindowShown(markerId);

        verify(mock.isInfoWindowShown(markerId));
      });
    });
  });
}<|MERGE_RESOLUTION|>--- conflicted
+++ resolved
@@ -383,19 +383,13 @@
           capturedOptions = null;
         });
         testWidgets('translates initial options', (WidgetTester tester) async {
-<<<<<<< HEAD
-          controller = _createController(options: <String, dynamic>{
-            'mapType': 2,
-            'zoomControlsEnabled': true,
-            'fortyFiveDegreeImageryEnabled': false,
-          });
-=======
           controller = _createController(
-              mapConfiguration: const MapConfiguration(
-            mapType: MapType.satellite,
-            zoomControlsEnabled: true,
-          ));
->>>>>>> bc688462
+            mapConfiguration: const MapConfiguration(
+              mapType: MapType.satellite,
+              zoomControlsEnabled: true,
+              fortyFiveDegreeImageryEnabled: false,
+            ),
+          );
           controller.debugSetOverrides(
               createMap: (_, gmaps.MapOptions options) {
             capturedOptions = options;
@@ -436,9 +430,11 @@
 
         testWidgets('translates fortyFiveDegreeImageryEnabled option',
             (WidgetTester tester) async {
-          controller = _createController(options: <String, dynamic>{
-            'fortyFiveDegreeImageryEnabled': true,
-          });
+          controller = _createController(
+            mapConfiguration: const MapConfiguration(
+              fortyFiveDegreeImageryEnabled: true,
+            ),
+          );
           controller.debugSetOverrides(
               createMap: (_, gmaps.MapOptions options) {
             capturedOptions = options;
@@ -454,9 +450,11 @@
 
         testWidgets('translates webGestureHandling option',
             (WidgetTester tester) async {
-          controller = _createController(options: <String, dynamic>{
-            'webGestureHandling': WebGestureHandling.greedy.name,
-          });
+          controller = _createController(
+            mapConfiguration: const MapConfiguration(
+              webGestureHandling: WebGestureHandling.greedy,
+            ),
+          );
           controller.debugSetOverrides(
               createMap: (_, gmaps.MapOptions options) {
             capturedOptions = options;
