--- conflicted
+++ resolved
@@ -6,12 +6,8 @@
     <head>
         <title>Browser Tests</title>
         <!-- This API key comes from: go/flutter-maps-web-tests-api-key (GCP project: flutter-infra) -->
-<<<<<<< HEAD
         <script src="https://maps.googleapis.com/maps/api/js?key=AIzaSyAa9cRBkhuxGq3Xw3HPz8SPwaVOhRmm7kk&libraries=geometry,visualization"></script>
-=======
-        <script src="https://maps.googleapis.com/maps/api/js?key=AIzaSyAa9cRBkhuxGq3Xw3HPz8SPwaVOhRmm7kk&libraries=geometry"></script>
         <script src="https://unpkg.com/@googlemaps/markerclusterer@2.5.3/dist/index.min.js"></script>
->>>>>>> 55499d82
     </head>
     <body>
         <script src="main.dart.js"></script>
