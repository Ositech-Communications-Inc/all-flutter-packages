--- conflicted
+++ resolved
@@ -1,12 +1,10 @@
-<<<<<<< HEAD
 ## 0.4.1
 
 * Adds options for gesture handling and tilt controls.
-=======
+
 ## 0.4.0+1
 
 * Updates `README.md` to describe a hit-testing issue when Flutter widgets are overlaid on top of the Map widget.
->>>>>>> bd813887
 
 ## 0.4.0
 
