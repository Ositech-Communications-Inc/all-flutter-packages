<<<<<<< HEAD
## 0.3.4

* Adds support for heatmap layers.
=======
## NEXT

* Adds `const` constructor parameters in example tests.
>>>>>>> 58478a52

## 0.3.3

* Removes custom `analysis_options.yaml` (and fixes code to comply with newest rules).
* Updates `package:google_maps` dependency to latest (`^6.1.0`).
* Ensures that `convert.dart` sanitizes user-created HTML before passing it to the
  Maps JS SDK with `sanitizeHtml` from `package:sanitize_html`.
  [More info](https://pub.dev/documentation/sanitize_html/latest/sanitize_html/sanitizeHtml.html).

## 0.3.2+2

* Removes unnecessary imports.
* Fixes library_private_types_in_public_api, sort_child_properties_last and use_key_in_widget_constructors
  lint warnings.

## 0.3.2+1

* Removes dependency on `meta`.

## 0.3.2

* Add `onDragStart` and `onDrag` to `Marker`

## 0.3.1

* Fix the `getScreenCoordinate(LatLng)` method. [#80710](https://github.com/flutter/flutter/issues/80710)
* Wait until the map tiles have loaded before calling `onPlatformViewCreated`, so
the returned controller is 100% functional (has bounds, a projection, etc...)
* Use zIndex property when initializing Circle objects. [#89374](https://github.com/flutter/flutter/issues/89374)

## 0.3.0+4

* Add `implements` to pubspec.

## 0.3.0+3

* Update the `README.md` usage instructions to not be tied to explicit package versions.

## 0.3.0+2

* Document `liteModeEnabled` is not available on the web. [#83737](https://github.com/flutter/flutter/issues/83737).

## 0.3.0+1

* Change sizing code of `GoogleMap` widget's `HtmlElementView` so it works well when slotted.

## 0.3.0

* Migrate package to null-safety.
* **Breaking changes:**
  * The property `icon` of a `Marker` cannot be `null`. Defaults to `BitmapDescriptor.defaultMarker`
  * The property `initialCameraPosition` of a `GoogleMapController` can't be `null`. It is also marked as `required`.
  * The parameter `creationId` of the `buildView` method cannot be `null` (this should be handled internally for users of the plugin)
  * Most of the Controller methods can't be called after `remove`/`dispose`. Calling these methods now will throw an Assertion error. Before it'd be a no-op, or a null-pointer exception.

## 0.2.1

* Move integration tests to `example`.
* Tweak pubspec dependencies for main package.

## 0.2.0

* Make this plugin compatible with the rest of null-safe plugins.
* Noop tile overlays methods, so they don't crash on web.

**NOTE**: This plugin is **not** null-safe yet!

## 0.1.2

* Update min Flutter SDK to 1.20.0.

## 0.1.1

* Auto-reverse holes if they're the same direction as the polygon. [Issue](https://github.com/flutter/flutter/issues/74096).

## 0.1.0+10

* Update `package:google_maps_flutter_platform_interface` to `^1.1.0`.
* Add support for Polygon Holes.

## 0.1.0+9

* Update Flutter SDK constraint.

## 0.1.0+8

* Update `package:google_maps_flutter_platform_interface` to `^1.0.5`.
* Add support for `fromBitmap` BitmapDescriptors. [Issue](https://github.com/flutter/flutter/issues/66622).

## 0.1.0+7

* Substitute `undefined_prefixed_name: ignore` analyzer setting by a `dart:ui` shim with conditional exports. [Issue](https://github.com/flutter/flutter/issues/69309).

## 0.1.0+6

* Ensure a single `InfoWindow` is shown at a time. [Issue](https://github.com/flutter/flutter/issues/67380).

## 0.1.0+5

* Update `package:google_maps` to `^3.4.5`.
* Fix `GoogleMapController.getLatLng()`. [Issue](https://github.com/flutter/flutter/issues/67606).
* Make `InfoWindow` contents clickable so `onTap` works as advertised. [Issue](https://github.com/flutter/flutter/issues/67289).
* Fix `InfoWindow` snippets when converting initial markers. [Issue](https://github.com/flutter/flutter/issues/67854).

## 0.1.0+4

* Update `package:sanitize_html` to `^1.4.1` to prevent [a crash](https://github.com/flutter/flutter/issues/67854) when InfoWindow title/snippet have links.

## 0.1.0+3

* Fix crash when converting initial polylines and polygons. [Issue](https://github.com/flutter/flutter/issues/65152).
* Correctly convert Colors when rendering polylines, polygons and circles. [Issue](https://github.com/flutter/flutter/issues/67032).

## 0.1.0+2

* Fix crash when converting Markers with icon explicitly set to null. [Issue](https://github.com/flutter/flutter/issues/64938).

## 0.1.0+1

* Port e2e tests to use the new integration_test package.

## 0.1.0

* First open-source version<|MERGE_RESOLUTION|>--- conflicted
+++ resolved
@@ -1,12 +1,7 @@
-<<<<<<< HEAD
 ## 0.3.4
 
 * Adds support for heatmap layers.
-=======
-## NEXT
-
 * Adds `const` constructor parameters in example tests.
->>>>>>> 58478a52
 
 ## 0.3.3
 
