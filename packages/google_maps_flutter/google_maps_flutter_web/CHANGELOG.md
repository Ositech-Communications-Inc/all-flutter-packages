## 0.4.1

<<<<<<< HEAD
* Adds options for gesture handling and tilt controls.
=======
* Adds support for heatmap layers.
>>>>>>> ccc9ca25

## 0.4.0

* Implements the new platform interface versions of `buildView` and
  `updateOptions` with structured option types.
* **BREAKING CHANGE**: No longer implements the unstructured option dictionary
  versions of those methods, so this version can only be used with
  `google_maps_flutter` 2.1.8 or later.
* Adds `const` constructor parameters in example tests.

## 0.3.3

* Removes custom `analysis_options.yaml` (and fixes code to comply with newest rules).
* Updates `package:google_maps` dependency to latest (`^6.1.0`).
* Ensures that `convert.dart` sanitizes user-created HTML before passing it to the
  Maps JS SDK with `sanitizeHtml` from `package:sanitize_html`.
  [More info](https://pub.dev/documentation/sanitize_html/latest/sanitize_html/sanitizeHtml.html).

## 0.3.2+2

* Removes unnecessary imports.
* Fixes library_private_types_in_public_api, sort_child_properties_last and use_key_in_widget_constructors
  lint warnings.

## 0.3.2+1

* Removes dependency on `meta`.

## 0.3.2

* Add `onDragStart` and `onDrag` to `Marker`

## 0.3.1

* Fix the `getScreenCoordinate(LatLng)` method. [#80710](https://github.com/flutter/flutter/issues/80710)
* Wait until the map tiles have loaded before calling `onPlatformViewCreated`, so
the returned controller is 100% functional (has bounds, a projection, etc...)
* Use zIndex property when initializing Circle objects. [#89374](https://github.com/flutter/flutter/issues/89374)

## 0.3.0+4

* Add `implements` to pubspec.

## 0.3.0+3

* Update the `README.md` usage instructions to not be tied to explicit package versions.

## 0.3.0+2

* Document `liteModeEnabled` is not available on the web. [#83737](https://github.com/flutter/flutter/issues/83737).

## 0.3.0+1

* Change sizing code of `GoogleMap` widget's `HtmlElementView` so it works well when slotted.

## 0.3.0

* Migrate package to null-safety.
* **Breaking changes:**
  * The property `icon` of a `Marker` cannot be `null`. Defaults to `BitmapDescriptor.defaultMarker`
  * The property `initialCameraPosition` of a `GoogleMapController` can't be `null`. It is also marked as `required`.
  * The parameter `creationId` of the `buildView` method cannot be `null` (this should be handled internally for users of the plugin)
  * Most of the Controller methods can't be called after `remove`/`dispose`. Calling these methods now will throw an Assertion error. Before it'd be a no-op, or a null-pointer exception.

## 0.2.1

* Move integration tests to `example`.
* Tweak pubspec dependencies for main package.

## 0.2.0

* Make this plugin compatible with the rest of null-safe plugins.
* Noop tile overlays methods, so they don't crash on web.

**NOTE**: This plugin is **not** null-safe yet!

## 0.1.2

* Update min Flutter SDK to 1.20.0.

## 0.1.1

* Auto-reverse holes if they're the same direction as the polygon. [Issue](https://github.com/flutter/flutter/issues/74096).

## 0.1.0+10

* Update `package:google_maps_flutter_platform_interface` to `^1.1.0`.
* Add support for Polygon Holes.

## 0.1.0+9

* Update Flutter SDK constraint.

## 0.1.0+8

* Update `package:google_maps_flutter_platform_interface` to `^1.0.5`.
* Add support for `fromBitmap` BitmapDescriptors. [Issue](https://github.com/flutter/flutter/issues/66622).

## 0.1.0+7

* Substitute `undefined_prefixed_name: ignore` analyzer setting by a `dart:ui` shim with conditional exports. [Issue](https://github.com/flutter/flutter/issues/69309).

## 0.1.0+6

* Ensure a single `InfoWindow` is shown at a time. [Issue](https://github.com/flutter/flutter/issues/67380).

## 0.1.0+5

* Update `package:google_maps` to `^3.4.5`.
* Fix `GoogleMapController.getLatLng()`. [Issue](https://github.com/flutter/flutter/issues/67606).
* Make `InfoWindow` contents clickable so `onTap` works as advertised. [Issue](https://github.com/flutter/flutter/issues/67289).
* Fix `InfoWindow` snippets when converting initial markers. [Issue](https://github.com/flutter/flutter/issues/67854).

## 0.1.0+4

* Update `package:sanitize_html` to `^1.4.1` to prevent [a crash](https://github.com/flutter/flutter/issues/67854) when InfoWindow title/snippet have links.

## 0.1.0+3

* Fix crash when converting initial polylines and polygons. [Issue](https://github.com/flutter/flutter/issues/65152).
* Correctly convert Colors when rendering polylines, polygons and circles. [Issue](https://github.com/flutter/flutter/issues/67032).

## 0.1.0+2

* Fix crash when converting Markers with icon explicitly set to null. [Issue](https://github.com/flutter/flutter/issues/64938).

## 0.1.0+1

* Port e2e tests to use the new integration_test package.

## 0.1.0

* First open-source version<|MERGE_RESOLUTION|>--- conflicted
+++ resolved
@@ -1,10 +1,7 @@
 ## 0.4.1
 
-<<<<<<< HEAD
+* Adds support for heatmap layers.
 * Adds options for gesture handling and tilt controls.
-=======
-* Adds support for heatmap layers.
->>>>>>> ccc9ca25
 
 ## 0.4.0
 
