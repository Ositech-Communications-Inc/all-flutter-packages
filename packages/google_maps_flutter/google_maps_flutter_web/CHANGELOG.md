## 0.4.1

<<<<<<< HEAD
* Adds options for gesture handling and tilt controls.
=======
* Updates minimum Flutter version to 3.3.

## 0.4.0+7

* Clarifies explanation of endorsement in README.
>>>>>>> 02ffd944
* Aligns Dart and Flutter SDK constraints.

## 0.4.0+6

* Updates links for the merge of flutter/plugins into flutter/packages.
* Updates minimum Flutter version to 3.0.

## 0.4.0+5

* Updates code for stricter lint checks.

## 0.4.0+4

* Updates code for stricter lint checks.
* Updates code for `no_leading_underscores_for_local_identifiers` lint.

## 0.4.0+3

* Updates imports for `prefer_relative_imports`.
* Updates minimum Flutter version to 2.10.

## 0.4.0+2

* Updates conversion of `BitmapDescriptor.fromBytes` marker icons to support the
  new `size` parameter. Issue [#73789](https://github.com/flutter/flutter/issues/73789).
* Fixes avoid_redundant_argument_values lint warnings and minor typos.

## 0.4.0+1

* Updates `README.md` to describe a hit-testing issue when Flutter widgets are overlaid on top of the Map widget.

## 0.4.0

* Implements the new platform interface versions of `buildView` and
  `updateOptions` with structured option types.
* **BREAKING CHANGE**: No longer implements the unstructured option dictionary
  versions of those methods, so this version can only be used with
  `google_maps_flutter` 2.1.8 or later.
* Adds `const` constructor parameters in example tests.

## 0.3.3

* Removes custom `analysis_options.yaml` (and fixes code to comply with newest rules).
* Updates `package:google_maps` dependency to latest (`^6.1.0`).
* Ensures that `convert.dart` sanitizes user-created HTML before passing it to the
  Maps JS SDK with `sanitizeHtml` from `package:sanitize_html`.
  [More info](https://pub.dev/documentation/sanitize_html/latest/sanitize_html/sanitizeHtml.html).

## 0.3.2+2

* Removes unnecessary imports.
* Fixes library_private_types_in_public_api, sort_child_properties_last and use_key_in_widget_constructors
  lint warnings.

## 0.3.2+1

* Removes dependency on `meta`.

## 0.3.2

* Add `onDragStart` and `onDrag` to `Marker`

## 0.3.1

* Fix the `getScreenCoordinate(LatLng)` method. [#80710](https://github.com/flutter/flutter/issues/80710)
* Wait until the map tiles have loaded before calling `onPlatformViewCreated`, so
the returned controller is 100% functional (has bounds, a projection, etc...)
* Use zIndex property when initializing Circle objects. [#89374](https://github.com/flutter/flutter/issues/89374)

## 0.3.0+4

* Add `implements` to pubspec.

## 0.3.0+3

* Update the `README.md` usage instructions to not be tied to explicit package versions.

## 0.3.0+2

* Document `liteModeEnabled` is not available on the web. [#83737](https://github.com/flutter/flutter/issues/83737).

## 0.3.0+1

* Change sizing code of `GoogleMap` widget's `HtmlElementView` so it works well when slotted.

## 0.3.0

* Migrate package to null-safety.
* **Breaking changes:**
  * The property `icon` of a `Marker` cannot be `null`. Defaults to `BitmapDescriptor.defaultMarker`
  * The property `initialCameraPosition` of a `GoogleMapController` can't be `null`. It is also marked as `required`.
  * The parameter `creationId` of the `buildView` method cannot be `null` (this should be handled internally for users of the plugin)
  * Most of the Controller methods can't be called after `remove`/`dispose`. Calling these methods now will throw an Assertion error. Before it'd be a no-op, or a null-pointer exception.

## 0.2.1

* Move integration tests to `example`.
* Tweak pubspec dependencies for main package.

## 0.2.0

* Make this plugin compatible with the rest of null-safe plugins.
* Noop tile overlays methods, so they don't crash on web.

**NOTE**: This plugin is **not** null-safe yet!

## 0.1.2

* Update min Flutter SDK to 1.20.0.

## 0.1.1

* Auto-reverse holes if they're the same direction as the polygon. [Issue](https://github.com/flutter/flutter/issues/74096).

## 0.1.0+10

* Update `package:google_maps_flutter_platform_interface` to `^1.1.0`.
* Add support for Polygon Holes.

## 0.1.0+9

* Update Flutter SDK constraint.

## 0.1.0+8

* Update `package:google_maps_flutter_platform_interface` to `^1.0.5`.
* Add support for `fromBitmap` BitmapDescriptors. [Issue](https://github.com/flutter/flutter/issues/66622).

## 0.1.0+7

* Substitute `undefined_prefixed_name: ignore` analyzer setting by a `dart:ui` shim with conditional exports. [Issue](https://github.com/flutter/flutter/issues/69309).

## 0.1.0+6

* Ensure a single `InfoWindow` is shown at a time. [Issue](https://github.com/flutter/flutter/issues/67380).

## 0.1.0+5

* Update `package:google_maps` to `^3.4.5`.
* Fix `GoogleMapController.getLatLng()`. [Issue](https://github.com/flutter/flutter/issues/67606).
* Make `InfoWindow` contents clickable so `onTap` works as advertised. [Issue](https://github.com/flutter/flutter/issues/67289).
* Fix `InfoWindow` snippets when converting initial markers. [Issue](https://github.com/flutter/flutter/issues/67854).

## 0.1.0+4

* Update `package:sanitize_html` to `^1.4.1` to prevent [a crash](https://github.com/flutter/flutter/issues/67854) when InfoWindow title/snippet have links.

## 0.1.0+3

* Fix crash when converting initial polylines and polygons. [Issue](https://github.com/flutter/flutter/issues/65152).
* Correctly convert Colors when rendering polylines, polygons and circles. [Issue](https://github.com/flutter/flutter/issues/67032).

## 0.1.0+2

* Fix crash when converting Markers with icon explicitly set to null. [Issue](https://github.com/flutter/flutter/issues/64938).

## 0.1.0+1

* Port e2e tests to use the new integration_test package.

## 0.1.0

* First open-source version<|MERGE_RESOLUTION|>--- conflicted
+++ resolved
@@ -1,14 +1,11 @@
 ## 0.4.1
 
-<<<<<<< HEAD
 * Adds options for gesture handling and tilt controls.
-=======
 * Updates minimum Flutter version to 3.3.
 
 ## 0.4.0+7
 
 * Clarifies explanation of endorsement in README.
->>>>>>> 02ffd944
 * Aligns Dart and Flutter SDK constraints.
 
 ## 0.4.0+6
