<<<<<<< HEAD
## 0.3.3
=======
## 0.3.2+2
>>>>>>> 329f5efe

* Adds support for heatmap layers.
* Removes unnecessary imports.
* Fixes library_private_types_in_public_api, sort_child_properties_last and use_key_in_widget_constructors
  lint warnings.

## 0.3.2+1

* Removes dependency on `meta`.

## 0.3.2

* Add `onDragStart` and `onDrag` to `Marker`

## 0.3.1

* Fix the `getScreenCoordinate(LatLng)` method. [#80710](https://github.com/flutter/flutter/issues/80710)
* Wait until the map tiles have loaded before calling `onPlatformViewCreated`, so
the returned controller is 100% functional (has bounds, a projection, etc...)
* Use zIndex property when initializing Circle objects. [#89374](https://github.com/flutter/flutter/issues/89374)

## 0.3.0+4

* Add `implements` to pubspec.

## 0.3.0+3

* Update the `README.md` usage instructions to not be tied to explicit package versions.

## 0.3.0+2

* Document `liteModeEnabled` is not available on the web. [#83737](https://github.com/flutter/flutter/issues/83737).

## 0.3.0+1

* Change sizing code of `GoogleMap` widget's `HtmlElementView` so it works well when slotted.

## 0.3.0

* Migrate package to null-safety.
* **Breaking changes:**
  * The property `icon` of a `Marker` cannot be `null`. Defaults to `BitmapDescriptor.defaultMarker`
  * The property `initialCameraPosition` of a `GoogleMapController` can't be `null`. It is also marked as `required`.
  * The parameter `creationId` of the `buildView` method cannot be `null` (this should be handled internally for users of the plugin)
  * Most of the Controller methods can't be called after `remove`/`dispose`. Calling these methods now will throw an Assertion error. Before it'd be a no-op, or a null-pointer exception.

## 0.2.1

* Move integration tests to `example`.
* Tweak pubspec dependencies for main package.

## 0.2.0

* Make this plugin compatible with the rest of null-safe plugins.
* Noop tile overlays methods, so they don't crash on web.

**NOTE**: This plugin is **not** null-safe yet!

## 0.1.2

* Update min Flutter SDK to 1.20.0.

## 0.1.1

* Auto-reverse holes if they're the same direction as the polygon. [Issue](https://github.com/flutter/flutter/issues/74096).

## 0.1.0+10

* Update `package:google_maps_flutter_platform_interface` to `^1.1.0`.
* Add support for Polygon Holes.

## 0.1.0+9

* Update Flutter SDK constraint.

## 0.1.0+8

* Update `package:google_maps_flutter_platform_interface` to `^1.0.5`.
* Add support for `fromBitmap` BitmapDescriptors. [Issue](https://github.com/flutter/flutter/issues/66622).

## 0.1.0+7

* Substitute `undefined_prefixed_name: ignore` analyzer setting by a `dart:ui` shim with conditional exports. [Issue](https://github.com/flutter/flutter/issues/69309).

## 0.1.0+6

* Ensure a single `InfoWindow` is shown at a time. [Issue](https://github.com/flutter/flutter/issues/67380).

## 0.1.0+5

* Update `package:google_maps` to `^3.4.5`.
* Fix `GoogleMapController.getLatLng()`. [Issue](https://github.com/flutter/flutter/issues/67606).
* Make `InfoWindow` contents clickable so `onTap` works as advertised. [Issue](https://github.com/flutter/flutter/issues/67289).
* Fix `InfoWindow` snippets when converting initial markers. [Issue](https://github.com/flutter/flutter/issues/67854).

## 0.1.0+4

* Update `package:sanitize_html` to `^1.4.1` to prevent [a crash](https://github.com/flutter/flutter/issues/67854) when InfoWindow title/snippet have links.

## 0.1.0+3

* Fix crash when converting initial polylines and polygons. [Issue](https://github.com/flutter/flutter/issues/65152).
* Correctly convert Colors when rendering polylines, polygons and circles. [Issue](https://github.com/flutter/flutter/issues/67032).

## 0.1.0+2

* Fix crash when converting Markers with icon explicitly set to null. [Issue](https://github.com/flutter/flutter/issues/64938).

## 0.1.0+1

* Port e2e tests to use the new integration_test package.

## 0.1.0

* First open-source version<|MERGE_RESOLUTION|>--- conflicted
+++ resolved
@@ -1,10 +1,9 @@
-<<<<<<< HEAD
 ## 0.3.3
-=======
-## 0.3.2+2
->>>>>>> 329f5efe
 
 * Adds support for heatmap layers.
+
+## 0.3.2+2
+
 * Removes unnecessary imports.
 * Fixes library_private_types_in_public_api, sort_child_properties_last and use_key_in_widget_constructors
   lint warnings.
