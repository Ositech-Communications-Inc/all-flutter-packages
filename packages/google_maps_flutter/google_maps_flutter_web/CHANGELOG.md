--- conflicted
+++ resolved
@@ -1,10 +1,7 @@
 ## 0.5.1
 
-<<<<<<< HEAD
 * Adds support for heatmap layers.
-=======
 * Adds options for gesture handling and tilt controls.
->>>>>>> 275ec3f9
 
 ## 0.5.0+1
 
