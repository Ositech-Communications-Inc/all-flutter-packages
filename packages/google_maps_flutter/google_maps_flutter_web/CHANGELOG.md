## 0.4.1

<<<<<<< HEAD
* Adds support for heatmap layers.
=======
* Adds options for gesture handling and tilt controls.
>>>>>>> 4c73eea4
* Updates code for `no_leading_underscores_for_local_identifiers` lint.

## 0.4.0+3

* Updates imports for `prefer_relative_imports`.
* Updates minimum Flutter version to 2.10.

## 0.4.0+2

* Updates conversion of `BitmapDescriptor.fromBytes` marker icons to support the
  new `size` parameter. Issue [#73789](https://github.com/flutter/flutter/issues/73789).
* Fixes avoid_redundant_argument_values lint warnings and minor typos.

## 0.4.0+1

* Updates `README.md` to describe a hit-testing issue when Flutter widgets are overlaid on top of the Map widget.

## 0.4.0

* Implements the new platform interface versions of `buildView` and
  `updateOptions` with structured option types.
* **BREAKING CHANGE**: No longer implements the unstructured option dictionary
  versions of those methods, so this version can only be used with
  `google_maps_flutter` 2.1.8 or later.
* Adds `const` constructor parameters in example tests.

## 0.3.3

* Removes custom `analysis_options.yaml` (and fixes code to comply with newest rules).
* Updates `package:google_maps` dependency to latest (`^6.1.0`).
* Ensures that `convert.dart` sanitizes user-created HTML before passing it to the
  Maps JS SDK with `sanitizeHtml` from `package:sanitize_html`.
  [More info](https://pub.dev/documentation/sanitize_html/latest/sanitize_html/sanitizeHtml.html).

## 0.3.2+2

* Removes unnecessary imports.
* Fixes library_private_types_in_public_api, sort_child_properties_last and use_key_in_widget_constructors
  lint warnings.

## 0.3.2+1

* Removes dependency on `meta`.

## 0.3.2

* Add `onDragStart` and `onDrag` to `Marker`

## 0.3.1

* Fix the `getScreenCoordinate(LatLng)` method. [#80710](https://github.com/flutter/flutter/issues/80710)
* Wait until the map tiles have loaded before calling `onPlatformViewCreated`, so
the returned controller is 100% functional (has bounds, a projection, etc...)
* Use zIndex property when initializing Circle objects. [#89374](https://github.com/flutter/flutter/issues/89374)

## 0.3.0+4

* Add `implements` to pubspec.

## 0.3.0+3

* Update the `README.md` usage instructions to not be tied to explicit package versions.

## 0.3.0+2

* Document `liteModeEnabled` is not available on the web. [#83737](https://github.com/flutter/flutter/issues/83737).

## 0.3.0+1

* Change sizing code of `GoogleMap` widget's `HtmlElementView` so it works well when slotted.

## 0.3.0

* Migrate package to null-safety.
* **Breaking changes:**
  * The property `icon` of a `Marker` cannot be `null`. Defaults to `BitmapDescriptor.defaultMarker`
  * The property `initialCameraPosition` of a `GoogleMapController` can't be `null`. It is also marked as `required`.
  * The parameter `creationId` of the `buildView` method cannot be `null` (this should be handled internally for users of the plugin)
  * Most of the Controller methods can't be called after `remove`/`dispose`. Calling these methods now will throw an Assertion error. Before it'd be a no-op, or a null-pointer exception.

## 0.2.1

* Move integration tests to `example`.
* Tweak pubspec dependencies for main package.

## 0.2.0

* Make this plugin compatible with the rest of null-safe plugins.
* Noop tile overlays methods, so they don't crash on web.

**NOTE**: This plugin is **not** null-safe yet!

## 0.1.2

* Update min Flutter SDK to 1.20.0.

## 0.1.1

* Auto-reverse holes if they're the same direction as the polygon. [Issue](https://github.com/flutter/flutter/issues/74096).

## 0.1.0+10

* Update `package:google_maps_flutter_platform_interface` to `^1.1.0`.
* Add support for Polygon Holes.

## 0.1.0+9

* Update Flutter SDK constraint.

## 0.1.0+8

* Update `package:google_maps_flutter_platform_interface` to `^1.0.5`.
* Add support for `fromBitmap` BitmapDescriptors. [Issue](https://github.com/flutter/flutter/issues/66622).

## 0.1.0+7

* Substitute `undefined_prefixed_name: ignore` analyzer setting by a `dart:ui` shim with conditional exports. [Issue](https://github.com/flutter/flutter/issues/69309).

## 0.1.0+6

* Ensure a single `InfoWindow` is shown at a time. [Issue](https://github.com/flutter/flutter/issues/67380).

## 0.1.0+5

* Update `package:google_maps` to `^3.4.5`.
* Fix `GoogleMapController.getLatLng()`. [Issue](https://github.com/flutter/flutter/issues/67606).
* Make `InfoWindow` contents clickable so `onTap` works as advertised. [Issue](https://github.com/flutter/flutter/issues/67289).
* Fix `InfoWindow` snippets when converting initial markers. [Issue](https://github.com/flutter/flutter/issues/67854).

## 0.1.0+4

* Update `package:sanitize_html` to `^1.4.1` to prevent [a crash](https://github.com/flutter/flutter/issues/67854) when InfoWindow title/snippet have links.

## 0.1.0+3

* Fix crash when converting initial polylines and polygons. [Issue](https://github.com/flutter/flutter/issues/65152).
* Correctly convert Colors when rendering polylines, polygons and circles. [Issue](https://github.com/flutter/flutter/issues/67032).

## 0.1.0+2

* Fix crash when converting Markers with icon explicitly set to null. [Issue](https://github.com/flutter/flutter/issues/64938).

## 0.1.0+1

* Port e2e tests to use the new integration_test package.

## 0.1.0

* First open-source version<|MERGE_RESOLUTION|>--- conflicted
+++ resolved
@@ -1,10 +1,7 @@
 ## 0.4.1
 
-<<<<<<< HEAD
 * Adds support for heatmap layers.
-=======
 * Adds options for gesture handling and tilt controls.
->>>>>>> 4c73eea4
 * Updates code for `no_leading_underscores_for_local_identifiers` lint.
 
 ## 0.4.0+3
