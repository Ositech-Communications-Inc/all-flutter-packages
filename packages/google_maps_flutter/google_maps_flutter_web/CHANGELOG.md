--- conflicted
+++ resolved
@@ -1,14 +1,14 @@
+## 0.3.4
+
+* Adds support for heatmap layers.
+
 ## 0.3.3
 
-<<<<<<< HEAD
-* Adds support for heatmap layers.
-=======
 * Removes custom `analysis_options.yaml` (and fixes code to comply with newest rules).
 * Updates `package:google_maps` dependency to latest (`^6.1.0`).
 * Ensures that `convert.dart` sanitizes user-created HTML before passing it to the
   Maps JS SDK with `sanitizeHtml` from `package:sanitize_html`.
   [More info](https://pub.dev/documentation/sanitize_html/latest/sanitize_html/sanitizeHtml.html).
->>>>>>> 94595495
 
 ## 0.3.2+2
 
