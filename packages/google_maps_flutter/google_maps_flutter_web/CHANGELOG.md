## 0.3.3

* Adds support for heatmap layers.
<<<<<<< HEAD
* Adds options for gesture handling and tilt controls.
=======
* Removes unnecessary imports.
>>>>>>> dd3c82fb

## 0.3.2+1

* Removes dependency on `meta`.

## 0.3.2

* Add `onDragStart` and `onDrag` to `Marker`

## 0.3.1

* Fix the `getScreenCoordinate(LatLng)` method. [#80710](https://github.com/flutter/flutter/issues/80710)
* Wait until the map tiles have loaded before calling `onPlatformViewCreated`, so
the returned controller is 100% functional (has bounds, a projection, etc...)
* Use zIndex property when initializing Circle objects. [#89374](https://github.com/flutter/flutter/issues/89374)

## 0.3.0+4

* Add `implements` to pubspec.

## 0.3.0+3

* Update the `README.md` usage instructions to not be tied to explicit package versions.

## 0.3.0+2

* Document `liteModeEnabled` is not available on the web. [#83737](https://github.com/flutter/flutter/issues/83737).

## 0.3.0+1

* Change sizing code of `GoogleMap` widget's `HtmlElementView` so it works well when slotted.

## 0.3.0

* Migrate package to null-safety.
* **Breaking changes:**
  * The property `icon` of a `Marker` cannot be `null`. Defaults to `BitmapDescriptor.defaultMarker`
  * The property `initialCameraPosition` of a `GoogleMapController` can't be `null`. It is also marked as `required`.
  * The parameter `creationId` of the `buildView` method cannot be `null` (this should be handled internally for users of the plugin)
  * Most of the Controller methods can't be called after `remove`/`dispose`. Calling these methods now will throw an Assertion error. Before it'd be a no-op, or a null-pointer exception.

## 0.2.1

* Move integration tests to `example`.
* Tweak pubspec dependencies for main package.

## 0.2.0

* Make this plugin compatible with the rest of null-safe plugins.
* Noop tile overlays methods, so they don't crash on web.

**NOTE**: This plugin is **not** null-safe yet!

## 0.1.2

* Update min Flutter SDK to 1.20.0.

## 0.1.1

* Auto-reverse holes if they're the same direction as the polygon. [Issue](https://github.com/flutter/flutter/issues/74096).

## 0.1.0+10

* Update `package:google_maps_flutter_platform_interface` to `^1.1.0`.
* Add support for Polygon Holes.

## 0.1.0+9

* Update Flutter SDK constraint.

## 0.1.0+8

* Update `package:google_maps_flutter_platform_interface` to `^1.0.5`.
* Add support for `fromBitmap` BitmapDescriptors. [Issue](https://github.com/flutter/flutter/issues/66622).

## 0.1.0+7

* Substitute `undefined_prefixed_name: ignore` analyzer setting by a `dart:ui` shim with conditional exports. [Issue](https://github.com/flutter/flutter/issues/69309).

## 0.1.0+6

* Ensure a single `InfoWindow` is shown at a time. [Issue](https://github.com/flutter/flutter/issues/67380).

## 0.1.0+5

* Update `package:google_maps` to `^3.4.5`.
* Fix `GoogleMapController.getLatLng()`. [Issue](https://github.com/flutter/flutter/issues/67606).
* Make `InfoWindow` contents clickable so `onTap` works as advertised. [Issue](https://github.com/flutter/flutter/issues/67289).
* Fix `InfoWindow` snippets when converting initial markers. [Issue](https://github.com/flutter/flutter/issues/67854).

## 0.1.0+4

* Update `package:sanitize_html` to `^1.4.1` to prevent [a crash](https://github.com/flutter/flutter/issues/67854) when InfoWindow title/snippet have links.

## 0.1.0+3

* Fix crash when converting initial polylines and polygons. [Issue](https://github.com/flutter/flutter/issues/65152).
* Correctly convert Colors when rendering polylines, polygons and circles. [Issue](https://github.com/flutter/flutter/issues/67032).

## 0.1.0+2

* Fix crash when converting Markers with icon explicitly set to null. [Issue](https://github.com/flutter/flutter/issues/64938).

## 0.1.0+1

* Port e2e tests to use the new integration_test package.

## 0.1.0

* First open-source version<|MERGE_RESOLUTION|>--- conflicted
+++ resolved
@@ -1,11 +1,8 @@
 ## 0.3.3
 
 * Adds support for heatmap layers.
-<<<<<<< HEAD
 * Adds options for gesture handling and tilt controls.
-=======
 * Removes unnecessary imports.
->>>>>>> dd3c82fb
 
 ## 0.3.2+1
 
