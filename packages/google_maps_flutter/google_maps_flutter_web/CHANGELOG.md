--- conflicted
+++ resolved
@@ -1,6 +1,8 @@
+## 0.3.4
+
+* Adds options for gesture handling and tilt controls.
+
 ## 0.3.3
-<<<<<<< HEAD
-=======
 
 * Removes custom `analysis_options.yaml` (and fixes code to comply with newest rules).
 * Updates `package:google_maps` dependency to latest (`^6.1.0`).
@@ -9,9 +11,7 @@
   [More info](https://pub.dev/documentation/sanitize_html/latest/sanitize_html/sanitizeHtml.html).
 
 ## 0.3.2+2
->>>>>>> 99aa799e
 
-* Adds options for gesture handling and tilt controls.
 * Removes unnecessary imports.
 * Fixes library_private_types_in_public_api, sort_child_properties_last and use_key_in_widget_constructors
   lint warnings.
