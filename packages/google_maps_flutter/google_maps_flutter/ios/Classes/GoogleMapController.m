--- conflicted
+++ resolved
@@ -6,10 +6,6 @@
 #import "FLTGoogleMapJSONConversions.h"
 #import "FLTGoogleMapTileOverlayController.h"
 #import "GoogleMapHeatmapController.h"
-<<<<<<< HEAD
-#import "JsonConversions.h"
-=======
->>>>>>> 441f9231
 
 #pragma mark - Conversion of JSON-like values sent via platform channels. Forward declarations.
 
@@ -43,21 +39,6 @@
 }
 @end
 
-<<<<<<< HEAD
-@implementation FLTGoogleMapController {
-  GMSMapView *_mapView;
-  int64_t _viewId;
-  FlutterMethodChannel *_channel;
-  BOOL _trackCameraPosition;
-  NSObject<FlutterPluginRegistrar> *_registrar;
-  FLTMarkersController *_markersController;
-  FLTPolygonsController *_polygonsController;
-  FLTPolylinesController *_polylinesController;
-  FLTCirclesController *_circlesController;
-  FLTHeatmapsController *_heatmapsController;
-  FLTTileOverlaysController *_tileOverlaysController;
-}
-=======
 @interface FLTGoogleMapController ()
 
 @property(nonatomic, strong) GMSMapView *mapView;
@@ -74,7 +55,6 @@
 @end
 
 @implementation FLTGoogleMapController
->>>>>>> 441f9231
 
 - (instancetype)initWithFrame:(CGRect)frame
                viewIdentifier:(int64_t)viewId
@@ -335,20 +315,6 @@
     id circleIdsToRemove = call.arguments[@"circleIdsToRemove"];
     if ([circleIdsToRemove isKindOfClass:[NSArray class]]) {
       [self.circlesController removeCircleWithIdentifiers:circleIdsToRemove];
-    }
-    result(nil);
-  } else if ([call.method isEqualToString:@"heatmaps#update"]) {
-    id heatmapsToAdd = call.arguments[@"heatmapsToAdd"];
-    if ([heatmapsToAdd isKindOfClass:[NSArray class]]) {
-      [_heatmapsController addHeatmaps:heatmapsToAdd];
-    }
-    id heatmapsToChange = call.arguments[@"heatmapsToChange"];
-    if ([heatmapsToChange isKindOfClass:[NSArray class]]) {
-      [_heatmapsController changeHeatmaps:heatmapsToChange];
-    }
-    id heatmapIdsToRemove = call.arguments[@"heatmapIdsToRemove"];
-    if ([heatmapIdsToRemove isKindOfClass:[NSArray class]]) {
-      [_heatmapsController removeHeatmapsWithIds:heatmapIdsToRemove];
     }
     result(nil);
   } else if ([call.method isEqualToString:@"heatmaps#update"]) {
