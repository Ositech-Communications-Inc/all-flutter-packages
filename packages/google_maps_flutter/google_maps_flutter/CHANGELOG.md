## 2.2.0

<<<<<<< HEAD
* Adds options for gesture handling and tilt controls on web.
=======
* Updates code for `no_leading_underscores_for_local_identifiers` lint.

## 2.2.1

* Updates imports for `prefer_relative_imports`.

## 2.2.0

* Deprecates `AndroidGoogleMapsFlutter.useAndroidViewSurface` in favor of
  [setting the flag directly in the Android implementation](https://pub.dev/packages/google_maps_flutter_android#display-mode).
* Updates minimum Flutter version to 2.10.

## 2.1.12

* Fixes violations of new analysis option use_named_constants.

## 2.1.11

* Fixes avoid_redundant_argument_values lint warnings and minor typos.
* Moves Android and iOS implementations to federated packages.

## 2.1.10

* Avoids map shift when scrolling on iOS.

## 2.1.9

* Updates integration tests to use the new inspector interface.
* Removes obsolete test-only method for accessing a map controller's method channel.
>>>>>>> 5a0209d9
* Ignores unnecessary import warnings in preparation for [upcoming Flutter changes](https://github.com/flutter/flutter/pull/106316).

## 2.1.8

* Switches to new platform interface versions of `buildView` and
  `updateOptions`.
* Ignores unnecessary import warnings in preparation for [upcoming Flutter changes](https://github.com/flutter/flutter/pull/104231).

## 2.1.7

* Objective-C code cleanup.

## 2.1.6

* Fixes issue in Flutter v3.0.0 where some updates to the map don't take effect on Android.
* Fixes iOS native unit tests on M1 devices.
* Minor fixes for new analysis options.

## 2.1.5

* Removes unnecessary imports.
* Fixes library_private_types_in_public_api, sort_child_properties_last and use_key_in_widget_constructors
  lint warnings.

## 2.1.4

* Updates Android Google maps sdk version to `18.0.2`.
* Adds OS version support information to README.

## 2.1.3

* Fixes iOS crash on `EXC_BAD_ACCESS KERN_PROTECTION_FAILURE` if the map frame changes long after creation.

## 2.1.2

* Removes dependencies from `pubspec.yaml` that are only needed in `example/pubspec.yaml`
* Updates Android compileSdkVersion to 31.
* Internal code cleanup for stricter analysis options.

## 2.1.1

* Suppresses unchecked cast warning.

## 2.1.0

* Add iOS unit and UI integration test targets.
* Provide access to Hybrid Composition on Android through the `GoogleMap` widget.

## 2.0.11

* Add additional marker drag events.

## 2.0.10

* Update minimum Flutter SDK to 2.5 and iOS deployment target to 9.0.

## 2.0.9

* Fix Android `NullPointerException` caused by the `GoogleMapController` being disposed before `GoogleMap` was ready.

## 2.0.8

* Mark iOS arm64 simulators as unsupported.

## 2.0.7

* Add iOS unit and UI integration test targets.
* Exclude arm64 simulators in example app.
* Remove references to the Android V1 embedding.

## 2.0.6

* Migrate maven repo from jcenter to mavenCentral.

## 2.0.5

* Google Maps requires at least Android SDK 20.

## 2.0.4

* Unpin iOS GoogleMaps pod dependency version.

## 2.0.3

* Fix incorrect typecast in TileOverlay example.
* Fix english wording in instructions.

## 2.0.2

* Update flutter\_plugin\_android\_lifecycle dependency to 2.0.1 to fix an R8 issue
  on some versions.

## 2.0.1

* Update platform\_plugin\_interface version requirement.

## 2.0.0

* Migrate to null-safety
* BREAKING CHANGE: Passing an unknown map object ID (e.g., MarkerId) to a
  method, it will throw an `UnknownMapObjectIDError`. Previously it would
  either silently do nothing, or throw an error trying to call a function on
  `null`, depneding on the method.

## 1.2.0

* Support custom tiles.

## 1.1.1

* Fix in example app to properly place polyline at initial camera position.

## 1.1.0

* Add support for holes in Polygons.

## 1.0.10

* Update the example app: remove the deprecated `RaisedButton` and `FlatButton` widgets.

## 1.0.9

* Fix outdated links across a number of markdown files ([#3276](https://github.com/flutter/plugins/pull/3276))

## 1.0.8

* Update Flutter SDK constraint.

## 1.0.7

* Android: Handle deprecation & unchecked warning as error.

## 1.0.6

* Update Dart SDK constraint in example.
* Remove unused `test` dependency in the example app.

## 1.0.5

Overhaul lifecycle management in GoogleMapsPlugin.

GoogleMapController is now uniformly driven by implementing `DefaultLifecycleObserver`. That observer is registered to a lifecycle from one of three sources:

1. For v2 plugin registration, `GoogleMapsPlugin` obtains the lifecycle via `ActivityAware` methods.
2. For v1 plugin registration, if the activity implements `LifecycleOwner`, it's lifecycle is used directly.
3. For v1 plugin registration, if the activity does not implement `LifecycleOwner`, a proxy lifecycle is created and driven via `ActivityLifecycleCallbacks`.

## 1.0.4

* Cleanup of Android code:
* A few minor formatting changes and additions of `@Nullable` annotations.
* Removed pass-through of `activityHashCode` to `GoogleMapController`.
* Replaced custom lifecycle state ints with `androidx.lifecycle.Lifecycle.State` enum.
* Fixed a bug where the Lifecycle object was being leaked `onDetachFromActivity`, by nulling out the field.
* Moved GoogleMapListener to its own file. Declaring multiple top level classes in the same file is discouraged.

## 1.0.3

* Update android compileSdkVersion to 29.

## 1.0.2

* Remove `io.flutter.embedded_views_preview` requirement from readme.

## 1.0.1

* Fix headline in the readme.

## 1.0.0 - Out of developer preview  🎉.

* Bump the minimal Flutter SDK to 1.22 where platform views are out of developer preview and performing better on iOS. Flutter 1.22 no longer requires adding the `io.flutter.embedded_views_preview` to `Info.plist` in iOS.

## 0.5.33

* Keep handling deprecated Android v1 classes for backward compatibility.

## 0.5.32

* Fix typo in google_maps_flutter/example/map_ui.dart.

## 0.5.31

* Geodesic Polyline support for iOS

## 0.5.30

* Add a `dispose` method to the controller to let the native side know that we're done with said controller.
* Call `controller.dispose()` from the `dispose` method of the `GoogleMap` widget.

## 0.5.29+1

* (ios) Pin dependency on GoogleMaps pod to `< 3.10`, to address https://github.com/flutter/flutter/issues/63447

## 0.5.29

* Pass a constant `_web_only_mapCreationId` to `platform.buildView`, so web can return a cached widget DOM when flutter attempts to repaint there.
* Modify some examples slightly so they're more web-friendly.

## 0.5.28+2

* Move test introduced in #2449 to its right location.

## 0.5.28+1

* Android: Make sure map view only calls onDestroy once.
* Android: Fix a memory leak regression caused in `0.5.26+4`.

## 0.5.28

* Android: Add liteModeEnabled option.

## 0.5.27+3

* iOS: Update the gesture recognizer blocking policy to "WaitUntilTouchesEnded", which fixes the camera idle callback not triggered issue.
* Update the min flutter version to 1.16.3.
* Skip `testTakeSnapshot` test on Android.

## 0.5.27+2

* Update lower bound of dart dependency to 2.1.0.

## 0.5.27+1

* Remove endorsement of `web` platform, it's not ready yet.

## 0.5.27

* Migrate the core plugin to use `google_maps_flutter_platform_interface` APIs.

## 0.5.26+4

* Android: Fix map view crash when "exit app" while using `FragmentActivity`.
* Android: Remove listeners from `GoogleMap` when disposing.

## 0.5.26+3

* iOS: observe the bounds update for the `GMSMapView` to reset the camera setting.
* Update UI related e2e tests to wait for camera update on the platform thread.

## 0.5.26+2

* Fix UIKit availability warnings and CocoaPods podspec lint warnings.

## 0.5.26+1

* Removes an erroneously added method from the GoogleMapController.h header file.

## 0.5.26

* Adds support for toggling zoom controls (Android only)

## 0.5.25+3

* Rename 'Page' in the example app to avoid type conflict with the Flutter Framework.

## 0.5.25+2

* Avoid unnecessary map elements updates by ignoring not platform related attributes (eg. onTap)

## 0.5.25+1

* Add takeSnapshot that takes a snapshot of the map.

## 0.5.25

* Add an optional param `mipmaps` for `BitmapDescriptor.fromAssetImage`.

## 0.5.24+1

* Make the pedantic dev_dependency explicit.

## 0.5.24

* Exposed `getZoomLevel` in `GoogleMapController`.

## 0.5.23+1

* Move core plugin to its own subdirectory, to prepare for federation.

## 0.5.23

* Add methods to programmatically control markers info windows.

## 0.5.22+3

* Fix polygon and circle stroke width according to device density

## 0.5.22+2

* Update README: Add steps to enable Google Map SDK in the Google Developer Console.

## 0.5.22+1

* Fix for toggling traffic layer on Android not working

## 0.5.22

* Support Android v2 embedding.
* Bump the min flutter version to `1.12.13+hotfix.5`.
* Fixes some e2e tests on Android.

## 0.5.21+17

* Fix Swift example in README.md.

## 0.5.21+16

* Fixed typo in LatLng's documentation.

## 0.5.21+15

* Remove the deprecated `author:` field from pubspec.yaml
* Migrate the plugin to the pubspec platforms manifest.
* Require Flutter SDK 1.10.0 or greater.

## 0.5.21+14

* Adds support for toggling 3D buildings.

## 0.5.21+13

* Add documentation.

## 0.5.21+12

* Update driver tests in the example app to e2e tests.

## 0.5.21+11

* Define clang module for iOS, fix analyzer warnings.

## 0.5.21+10

* Cast error.code to unsigned long to avoid using NSInteger as %ld format warnings.

## 0.5.21+9

* Remove AndroidX warnings.

## 0.5.21+8

* Add NS*ASSUME_NONNULL*\* macro to reduce iOS compiler warnings.

## 0.5.21+7

* Create a clone of cached elements in GoogleMap (Polyline, Polygon, etc.) to detect modifications
  if these objects are mutated instead of modified by copy.

## 0.5.21+6

* Override a default method to work around flutter/flutter#40126.

## 0.5.21+5

* Update and migrate iOS example project.

## 0.5.21+4

* Support projection methods to translate between screen and latlng coordinates.

## 0.5.21+3

* Fix `myLocationButton` bug in `google_maps_flutter` iOS.

## 0.5.21+2

* Fix more `prefer_const_constructors` analyzer warnings in example app.

## 0.5.21+1

* Fix `prefer_const_constructors` analyzer warnings in example app.

## 0.5.21

* Don't recreate map elements if they didn't change since last widget build.

## 0.5.20+6

* Adds support for toggling the traffic layer

## 0.5.20+5

* Allow (de-)serialization of CameraPosition

## 0.5.20+4

* Marker drag event

## 0.5.20+3

* Update Android play-services-maps to 17.0.0

## 0.5.20+2

* Android: Fix polyline width in building phase.

## 0.5.20+1

* Android: Unregister ActivityLifecycleCallbacks on activity destroy (fixes a memory leak).

## 0.5.20

* Add map toolbar support

## 0.5.19+2

* Fix polygons for iOS

## 0.5.19+1

* Fix polyline width according to device density

## 0.5.19

* Adds support for toggling Indoor View on or off.

* Allow BitmapDescriptor scaling override

## 0.5.18

* Fixed build issue on iOS.

## 0.5.17

* Add support for Padding.

## 0.5.16+1

* Update Dart code to conform to current Dart formatter.

## 0.5.16

* Add support for custom map styling.

## 0.5.15+1

* Add missing template type parameter to `invokeMethod` calls.
* Bump minimum Flutter version to 1.5.0.
* Replace invokeMethod with invokeMapMethod wherever necessary.

## 0.5.15

* Add support for Polygons.

## 0.5.14+1

* Example app update(comment out usage of the ImageStreamListener API which has a breaking change
  that's not yet on master). See: https://github.com/flutter/flutter/issues/33438

## 0.5.14

* Adds onLongPress callback for GoogleMap.

## 0.5.13

* Add support for Circle overlays.

## 0.5.12

* Prevent calling null callbacks and callbacks on removed objects.

## 0.5.11+1

* Android: Fix an issue where myLocationButtonEnabled setting was not propagated when set to false onMapLoad.

## 0.5.11

* Add myLocationButtonEnabled option.

## 0.5.10

* Support Color's alpha channel when converting to UIColor on iOS.

## 0.5.9

* BitmapDescriptor#fromBytes accounts for screen scale on ios.

## 0.5.8

* Remove some unused variables and rename method

## 0.5.7

* Add a BitmapDescriptor that is aware of scale.

## 0.5.6

* Add support for Polylines on GoogleMap.

## 0.5.5

* Enable iOS accessibility.

## 0.5.4

* Add method getVisibleRegion for get the latlng bounds of the visible map area.

## 0.5.3

* Added support setting marker icons from bytes.

## 0.5.2

* Added onTap for callback for GoogleMap.

## 0.5.1

* Update Android gradle version.
* Added infrastructure to write integration tests.

## 0.5.0

* Add a key parameter to the GoogleMap widget.

## 0.4.0

* Change events are call backs on GoogleMap widget.
* GoogleMapController no longer handles change events.
* trackCameraPosition is inferred from GoogleMap.onCameraMove being set.

## 0.3.0+3

* Update Android play-services-maps to 16.1.0

## 0.3.0+2

* Address an issue on iOS where icons were not loading.
* Add apache http library required false for Android.

## 0.3.0+1

* Add NSNull Checks for markers controller in iOS.
* Also address an issue where initial markers are set before initialization.

## 0.3.0

* **Breaking change**. Changed the Marker API to be
  widget based, it was controller based. Also changed the
  example app to account for the same.

## 0.2.0+6

* Updated the sample app in README.md.

## 0.2.0+5

* Skip the Gradle Android permissions lint for MyLocation (https://github.com/flutter/flutter/issues/28339)
* Suppress unchecked cast warning for the PlatformViewFactory creation parameters.

## 0.2.0+4

* Fixed a crash when the plugin is registered by a background FlutterView.

## 0.2.0+3

* Fixed a memory leak on Android - the map was not properly disposed.

## 0.2.0+2

* Log a more detailed warning at build time about the previous AndroidX
  migration.

## 0.2.0+1

* Fixed a bug which the camera is not positioned correctly at map initialization(temporary workaround)(https://github.com/flutter/flutter/issues/27550).

## 0.2.0

* **Breaking change**. Migrate from the deprecated original Android Support
  Library to AndroidX. This shouldn't result in any functional changes, but it
  requires any Android apps using this plugin to [also
  migrate](https://developer.android.com/jetpack/androidx/migrate) if they're
  using the original support library.

## 0.1.0

* Move the map options from the GoogleMapOptions class to GoogleMap widget parameters.

## 0.0.3+3

* Relax Flutter version requirement to 0.11.9.

## 0.0.3+2

* Update README to recommend using the package from pub.

## 0.0.3+1

* Bug fix: custom marker images were not working on iOS as we were not keeping
  a reference to the plugin registrar so couldn't fetch assets.

## 0.0.3

* Don't export `dart:async`.
* Update the minimal required Flutter SDK version to one that supports embedding platform views.

## 0.0.2

* Initial developers preview release.<|MERGE_RESOLUTION|>--- conflicted
+++ resolved
@@ -1,8 +1,6 @@
-## 2.2.0
-
-<<<<<<< HEAD
+## 2.3.0
+
 * Adds options for gesture handling and tilt controls on web.
-=======
 * Updates code for `no_leading_underscores_for_local_identifiers` lint.
 
 ## 2.2.1
@@ -32,7 +30,6 @@
 
 * Updates integration tests to use the new inspector interface.
 * Removes obsolete test-only method for accessing a map controller's method channel.
->>>>>>> 5a0209d9
 * Ignores unnecessary import warnings in preparation for [upcoming Flutter changes](https://github.com/flutter/flutter/pull/106316).
 
 ## 2.1.8
