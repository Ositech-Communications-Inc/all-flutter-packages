--- conflicted
+++ resolved
@@ -1,8 +1,7 @@
-<<<<<<< HEAD
 ## 2.2.0
 
 * Adds support for heatmap layers.
-=======
+
 ## 2.1.7
 
 * Objective-C code cleanup.
@@ -10,7 +9,6 @@
 ## 2.1.6
 
 * Fixes issue in Flutter v3.0.0 where some updates to the map don't take effect on Android.
->>>>>>> 801c1f69
 * Fixes iOS native unit tests on M1 devices.
 * Minor fixes for new analysis options.
 
