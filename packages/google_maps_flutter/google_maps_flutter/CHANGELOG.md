<<<<<<< HEAD
## 2.3.0

* Adds support for heatmap layers.
=======
## NEXT

* Updates code for `no_leading_underscores_for_local_identifiers` lint.

## 2.2.1

* Updates imports for `prefer_relative_imports`.
>>>>>>> 5a0209d9

## 2.2.0

* Deprecates `AndroidGoogleMapsFlutter.useAndroidViewSurface` in favor of
  [setting the flag directly in the Android implementation](https://pub.dev/packages/google_maps_flutter_android#display-mode).
* Updates minimum Flutter version to 2.10.

## 2.1.12

* Fixes violations of new analysis option use_named_constants.

## 2.1.11

* Fixes avoid_redundant_argument_values lint warnings and minor typos.
* Moves Android and iOS implementations to federated packages.

## 2.1.10

* Avoids map shift when scrolling on iOS.

## 2.1.9

* Updates integration tests to use the new inspector interface.
* Removes obsolete test-only method for accessing a map controller's method channel.
* Ignores unnecessary import warnings in preparation for [upcoming Flutter changes](https://github.com/flutter/flutter/pull/106316).

## 2.1.8

* Switches to new platform interface versions of `buildView` and
  `updateOptions`.
* Ignores unnecessary import warnings in preparation for [upcoming Flutter changes](https://github.com/flutter/flutter/pull/104231).

## 2.1.7

* Objective-C code cleanup.

## 2.1.6

* Fixes issue in Flutter v3.0.0 where some updates to the map don't take effect on Android.
* Fixes iOS native unit tests on M1 devices.
* Minor fixes for new analysis options.

## 2.1.5

* Removes unnecessary imports.
* Fixes library_private_types_in_public_api, sort_child_properties_last and use_key_in_widget_constructors
  lint warnings.

## 2.1.4

* Updates Android Google maps sdk version to `18.0.2`.
* Adds OS version support information to README.

## 2.1.3

* Fixes iOS crash on `EXC_BAD_ACCESS KERN_PROTECTION_FAILURE` if the map frame changes long after creation.

## 2.1.2

* Removes dependencies from `pubspec.yaml` that are only needed in `example/pubspec.yaml`
* Updates Android compileSdkVersion to 31.
* Internal code cleanup for stricter analysis options.

## 2.1.1

* Suppresses unchecked cast warning.

## 2.1.0

* Add iOS unit and UI integration test targets.
* Provide access to Hybrid Composition on Android through the `GoogleMap` widget.

## 2.0.11

* Add additional marker drag events.

## 2.0.10

* Update minimum Flutter SDK to 2.5 and iOS deployment target to 9.0.

## 2.0.9

* Fix Android `NullPointerException` caused by the `GoogleMapController` being disposed before `GoogleMap` was ready.

## 2.0.8

* Mark iOS arm64 simulators as unsupported.

## 2.0.7

* Add iOS unit and UI integration test targets.
* Exclude arm64 simulators in example app.
* Remove references to the Android V1 embedding.

## 2.0.6

* Migrate maven repo from jcenter to mavenCentral.

## 2.0.5

* Google Maps requires at least Android SDK 20.

## 2.0.4

* Unpin iOS GoogleMaps pod dependency version.

## 2.0.3

* Fix incorrect typecast in TileOverlay example.
* Fix english wording in instructions.

## 2.0.2

* Update flutter\_plugin\_android\_lifecycle dependency to 2.0.1 to fix an R8 issue
  on some versions.

## 2.0.1

* Update platform\_plugin\_interface version requirement.

## 2.0.0

* Migrate to null-safety
* BREAKING CHANGE: Passing an unknown map object ID (e.g., MarkerId) to a
  method, it will throw an `UnknownMapObjectIDError`. Previously it would
  either silently do nothing, or throw an error trying to call a function on
  `null`, depneding on the method.

## 1.2.0

* Support custom tiles.

## 1.1.1

* Fix in example app to properly place polyline at initial camera position.

## 1.1.0

* Add support for holes in Polygons.

## 1.0.10

* Update the example app: remove the deprecated `RaisedButton` and `FlatButton` widgets.

## 1.0.9

* Fix outdated links across a number of markdown files ([#3276](https://github.com/flutter/plugins/pull/3276))

## 1.0.8

* Update Flutter SDK constraint.

## 1.0.7

* Android: Handle deprecation & unchecked warning as error.

## 1.0.6

* Update Dart SDK constraint in example.
* Remove unused `test` dependency in the example app.

## 1.0.5

Overhaul lifecycle management in GoogleMapsPlugin.

GoogleMapController is now uniformly driven by implementing `DefaultLifecycleObserver`. That observer is registered to a lifecycle from one of three sources:

1. For v2 plugin registration, `GoogleMapsPlugin` obtains the lifecycle via `ActivityAware` methods.
2. For v1 plugin registration, if the activity implements `LifecycleOwner`, it's lifecycle is used directly.
3. For v1 plugin registration, if the activity does not implement `LifecycleOwner`, a proxy lifecycle is created and driven via `ActivityLifecycleCallbacks`.

## 1.0.4

* Cleanup of Android code:
* A few minor formatting changes and additions of `@Nullable` annotations.
* Removed pass-through of `activityHashCode` to `GoogleMapController`.
* Replaced custom lifecycle state ints with `androidx.lifecycle.Lifecycle.State` enum.
* Fixed a bug where the Lifecycle object was being leaked `onDetachFromActivity`, by nulling out the field.
* Moved GoogleMapListener to its own file. Declaring multiple top level classes in the same file is discouraged.

## 1.0.3

* Update android compileSdkVersion to 29.

## 1.0.2

* Remove `io.flutter.embedded_views_preview` requirement from readme.

## 1.0.1

* Fix headline in the readme.

## 1.0.0 - Out of developer preview  🎉.

* Bump the minimal Flutter SDK to 1.22 where platform views are out of developer preview and performing better on iOS. Flutter 1.22 no longer requires adding the `io.flutter.embedded_views_preview` to `Info.plist` in iOS.

## 0.5.33

* Keep handling deprecated Android v1 classes for backward compatibility.

## 0.5.32

* Fix typo in google_maps_flutter/example/map_ui.dart.

## 0.5.31

* Geodesic Polyline support for iOS

## 0.5.30

* Add a `dispose` method to the controller to let the native side know that we're done with said controller.
* Call `controller.dispose()` from the `dispose` method of the `GoogleMap` widget.

## 0.5.29+1

* (ios) Pin dependency on GoogleMaps pod to `< 3.10`, to address https://github.com/flutter/flutter/issues/63447

## 0.5.29

* Pass a constant `_web_only_mapCreationId` to `platform.buildView`, so web can return a cached widget DOM when flutter attempts to repaint there.
* Modify some examples slightly so they're more web-friendly.

## 0.5.28+2

* Move test introduced in #2449 to its right location.

## 0.5.28+1

* Android: Make sure map view only calls onDestroy once.
* Android: Fix a memory leak regression caused in `0.5.26+4`.

## 0.5.28

* Android: Add liteModeEnabled option.

## 0.5.27+3

* iOS: Update the gesture recognizer blocking policy to "WaitUntilTouchesEnded", which fixes the camera idle callback not triggered issue.
* Update the min flutter version to 1.16.3.
* Skip `testTakeSnapshot` test on Android.

## 0.5.27+2

* Update lower bound of dart dependency to 2.1.0.

## 0.5.27+1

* Remove endorsement of `web` platform, it's not ready yet.

## 0.5.27

* Migrate the core plugin to use `google_maps_flutter_platform_interface` APIs.

## 0.5.26+4

* Android: Fix map view crash when "exit app" while using `FragmentActivity`.
* Android: Remove listeners from `GoogleMap` when disposing.

## 0.5.26+3

* iOS: observe the bounds update for the `GMSMapView` to reset the camera setting.
* Update UI related e2e tests to wait for camera update on the platform thread.

## 0.5.26+2

* Fix UIKit availability warnings and CocoaPods podspec lint warnings.

## 0.5.26+1

* Removes an erroneously added method from the GoogleMapController.h header file.

## 0.5.26

* Adds support for toggling zoom controls (Android only)

## 0.5.25+3

* Rename 'Page' in the example app to avoid type conflict with the Flutter Framework.

## 0.5.25+2

* Avoid unnecessary map elements updates by ignoring not platform related attributes (eg. onTap)

## 0.5.25+1

* Add takeSnapshot that takes a snapshot of the map.

## 0.5.25

* Add an optional param `mipmaps` for `BitmapDescriptor.fromAssetImage`.

## 0.5.24+1

* Make the pedantic dev_dependency explicit.

## 0.5.24

* Exposed `getZoomLevel` in `GoogleMapController`.

## 0.5.23+1

* Move core plugin to its own subdirectory, to prepare for federation.

## 0.5.23

* Add methods to programmatically control markers info windows.

## 0.5.22+3

* Fix polygon and circle stroke width according to device density

## 0.5.22+2

* Update README: Add steps to enable Google Map SDK in the Google Developer Console.

## 0.5.22+1

* Fix for toggling traffic layer on Android not working

## 0.5.22

* Support Android v2 embedding.
* Bump the min flutter version to `1.12.13+hotfix.5`.
* Fixes some e2e tests on Android.

## 0.5.21+17

* Fix Swift example in README.md.

## 0.5.21+16

* Fixed typo in LatLng's documentation.

## 0.5.21+15

* Remove the deprecated `author:` field from pubspec.yaml
* Migrate the plugin to the pubspec platforms manifest.
* Require Flutter SDK 1.10.0 or greater.

## 0.5.21+14

* Adds support for toggling 3D buildings.

## 0.5.21+13

* Add documentation.

## 0.5.21+12

* Update driver tests in the example app to e2e tests.

## 0.5.21+11

* Define clang module for iOS, fix analyzer warnings.

## 0.5.21+10

* Cast error.code to unsigned long to avoid using NSInteger as %ld format warnings.

## 0.5.21+9

* Remove AndroidX warnings.

## 0.5.21+8

* Add NS*ASSUME_NONNULL*\* macro to reduce iOS compiler warnings.

## 0.5.21+7

* Create a clone of cached elements in GoogleMap (Polyline, Polygon, etc.) to detect modifications
  if these objects are mutated instead of modified by copy.

## 0.5.21+6

* Override a default method to work around flutter/flutter#40126.

## 0.5.21+5

* Update and migrate iOS example project.

## 0.5.21+4

* Support projection methods to translate between screen and latlng coordinates.

## 0.5.21+3

* Fix `myLocationButton` bug in `google_maps_flutter` iOS.

## 0.5.21+2

* Fix more `prefer_const_constructors` analyzer warnings in example app.

## 0.5.21+1

* Fix `prefer_const_constructors` analyzer warnings in example app.

## 0.5.21

* Don't recreate map elements if they didn't change since last widget build.

## 0.5.20+6

* Adds support for toggling the traffic layer

## 0.5.20+5

* Allow (de-)serialization of CameraPosition

## 0.5.20+4

* Marker drag event

## 0.5.20+3

* Update Android play-services-maps to 17.0.0

## 0.5.20+2

* Android: Fix polyline width in building phase.

## 0.5.20+1

* Android: Unregister ActivityLifecycleCallbacks on activity destroy (fixes a memory leak).

## 0.5.20

* Add map toolbar support

## 0.5.19+2

* Fix polygons for iOS

## 0.5.19+1

* Fix polyline width according to device density

## 0.5.19

* Adds support for toggling Indoor View on or off.

* Allow BitmapDescriptor scaling override

## 0.5.18

* Fixed build issue on iOS.

## 0.5.17

* Add support for Padding.

## 0.5.16+1

* Update Dart code to conform to current Dart formatter.

## 0.5.16

* Add support for custom map styling.

## 0.5.15+1

* Add missing template type parameter to `invokeMethod` calls.
* Bump minimum Flutter version to 1.5.0.
* Replace invokeMethod with invokeMapMethod wherever necessary.

## 0.5.15

* Add support for Polygons.

## 0.5.14+1

* Example app update(comment out usage of the ImageStreamListener API which has a breaking change
  that's not yet on master). See: https://github.com/flutter/flutter/issues/33438

## 0.5.14

* Adds onLongPress callback for GoogleMap.

## 0.5.13

* Add support for Circle overlays.

## 0.5.12

* Prevent calling null callbacks and callbacks on removed objects.

## 0.5.11+1

* Android: Fix an issue where myLocationButtonEnabled setting was not propagated when set to false onMapLoad.

## 0.5.11

* Add myLocationButtonEnabled option.

## 0.5.10

* Support Color's alpha channel when converting to UIColor on iOS.

## 0.5.9

* BitmapDescriptor#fromBytes accounts for screen scale on ios.

## 0.5.8

* Remove some unused variables and rename method

## 0.5.7

* Add a BitmapDescriptor that is aware of scale.

## 0.5.6

* Add support for Polylines on GoogleMap.

## 0.5.5

* Enable iOS accessibility.

## 0.5.4

* Add method getVisibleRegion for get the latlng bounds of the visible map area.

## 0.5.3

* Added support setting marker icons from bytes.

## 0.5.2

* Added onTap for callback for GoogleMap.

## 0.5.1

* Update Android gradle version.
* Added infrastructure to write integration tests.

## 0.5.0

* Add a key parameter to the GoogleMap widget.

## 0.4.0

* Change events are call backs on GoogleMap widget.
* GoogleMapController no longer handles change events.
* trackCameraPosition is inferred from GoogleMap.onCameraMove being set.

## 0.3.0+3

* Update Android play-services-maps to 16.1.0

## 0.3.0+2

* Address an issue on iOS where icons were not loading.
* Add apache http library required false for Android.

## 0.3.0+1

* Add NSNull Checks for markers controller in iOS.
* Also address an issue where initial markers are set before initialization.

## 0.3.0

* **Breaking change**. Changed the Marker API to be
  widget based, it was controller based. Also changed the
  example app to account for the same.

## 0.2.0+6

* Updated the sample app in README.md.

## 0.2.0+5

* Skip the Gradle Android permissions lint for MyLocation (https://github.com/flutter/flutter/issues/28339)
* Suppress unchecked cast warning for the PlatformViewFactory creation parameters.

## 0.2.0+4

* Fixed a crash when the plugin is registered by a background FlutterView.

## 0.2.0+3

* Fixed a memory leak on Android - the map was not properly disposed.

## 0.2.0+2

* Log a more detailed warning at build time about the previous AndroidX
  migration.

## 0.2.0+1

* Fixed a bug which the camera is not positioned correctly at map initialization(temporary workaround)(https://github.com/flutter/flutter/issues/27550).

## 0.2.0

* **Breaking change**. Migrate from the deprecated original Android Support
  Library to AndroidX. This shouldn't result in any functional changes, but it
  requires any Android apps using this plugin to [also
  migrate](https://developer.android.com/jetpack/androidx/migrate) if they're
  using the original support library.

## 0.1.0

* Move the map options from the GoogleMapOptions class to GoogleMap widget parameters.

## 0.0.3+3

* Relax Flutter version requirement to 0.11.9.

## 0.0.3+2

* Update README to recommend using the package from pub.

## 0.0.3+1

* Bug fix: custom marker images were not working on iOS as we were not keeping
  a reference to the plugin registrar so couldn't fetch assets.

## 0.0.3

* Don't export `dart:async`.
* Update the minimal required Flutter SDK version to one that supports embedding platform views.

## 0.0.2

* Initial developers preview release.<|MERGE_RESOLUTION|>--- conflicted
+++ resolved
@@ -1,16 +1,11 @@
-<<<<<<< HEAD
 ## 2.3.0
 
 * Adds support for heatmap layers.
-=======
-## NEXT
-
 * Updates code for `no_leading_underscores_for_local_identifiers` lint.
 
 ## 2.2.1
 
 * Updates imports for `prefer_relative_imports`.
->>>>>>> 5a0209d9
 
 ## 2.2.0
 
