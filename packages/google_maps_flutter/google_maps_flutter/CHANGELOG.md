## 2.2.0

<<<<<<< HEAD
* Adds support for heatmap layers.
=======
* Fixes avoid_redundant_argument_values lint warnings and minor typos.
* Moves Android and iOS implementations to federated packages.

## 2.1.10

* Avoids map shift when scrolling on iOS.

## 2.1.9

* Updates integration tests to use the new inspector interface.
* Removes obsolete test-only method for accessing a map controller's method channel.
>>>>>>> c74873aa
* Ignores unnecessary import warnings in preparation for [upcoming Flutter changes](https://github.com/flutter/flutter/pull/106316).

## 2.1.8

* Switches to new platform interface versions of `buildView` and
  `updateOptions`.
* Ignores unnecessary import warnings in preparation for [upcoming Flutter changes](https://github.com/flutter/flutter/pull/104231).

## 2.1.7

* Objective-C code cleanup.

## 2.1.6

* Fixes issue in Flutter v3.0.0 where some updates to the map don't take effect on Android.
* Fixes iOS native unit tests on M1 devices.
* Minor fixes for new analysis options.

## 2.1.5

* Removes unnecessary imports.
* Fixes library_private_types_in_public_api, sort_child_properties_last and use_key_in_widget_constructors
  lint warnings.

## 2.1.4

* Updates Android Google maps sdk version to `18.0.2`.
* Adds OS version support information to README.

## 2.1.3

* Fixes iOS crash on `EXC_BAD_ACCESS KERN_PROTECTION_FAILURE` if the map frame changes long after creation.

## 2.1.2

* Removes dependencies from `pubspec.yaml` that are only needed in `example/pubspec.yaml`
* Updates Android compileSdkVersion to 31.
* Internal code cleanup for stricter analysis options.

## 2.1.1

* Suppresses unchecked cast warning.

## 2.1.0

* Add iOS unit and UI integration test targets.
* Provide access to Hybrid Composition on Android through the `GoogleMap` widget.

## 2.0.11

* Add additional marker drag events.

## 2.0.10

* Update minimum Flutter SDK to 2.5 and iOS deployment target to 9.0.

## 2.0.9

* Fix Android `NullPointerException` caused by the `GoogleMapController` being disposed before `GoogleMap` was ready.

## 2.0.8

* Mark iOS arm64 simulators as unsupported.

## 2.0.7

* Add iOS unit and UI integration test targets.
* Exclude arm64 simulators in example app.
* Remove references to the Android V1 embedding.

## 2.0.6

* Migrate maven repo from jcenter to mavenCentral.

## 2.0.5

* Google Maps requires at least Android SDK 20.

## 2.0.4

* Unpin iOS GoogleMaps pod dependency version.

## 2.0.3

* Fix incorrect typecast in TileOverlay example.
* Fix english wording in instructions.

## 2.0.2

* Update flutter\_plugin\_android\_lifecycle dependency to 2.0.1 to fix an R8 issue
  on some versions.

## 2.0.1

* Update platform\_plugin\_interface version requirement.

## 2.0.0

* Migrate to null-safety
* BREAKING CHANGE: Passing an unknown map object ID (e.g., MarkerId) to a
  method, it will throw an `UnknownMapObjectIDError`. Previously it would
  either silently do nothing, or throw an error trying to call a function on
  `null`, depneding on the method.

## 1.2.0

* Support custom tiles.

## 1.1.1

* Fix in example app to properly place polyline at initial camera position.

## 1.1.0

* Add support for holes in Polygons.

## 1.0.10

* Update the example app: remove the deprecated `RaisedButton` and `FlatButton` widgets.

## 1.0.9

* Fix outdated links across a number of markdown files ([#3276](https://github.com/flutter/plugins/pull/3276))

## 1.0.8

* Update Flutter SDK constraint.

## 1.0.7

* Android: Handle deprecation & unchecked warning as error.

## 1.0.6

* Update Dart SDK constraint in example.
* Remove unused `test` dependency in the example app.

## 1.0.5

Overhaul lifecycle management in GoogleMapsPlugin.

GoogleMapController is now uniformly driven by implementing `DefaultLifecycleObserver`. That observer is registered to a lifecycle from one of three sources:

1. For v2 plugin registration, `GoogleMapsPlugin` obtains the lifecycle via `ActivityAware` methods.
2. For v1 plugin registration, if the activity implements `LifecycleOwner`, it's lifecycle is used directly.
3. For v1 plugin registration, if the activity does not implement `LifecycleOwner`, a proxy lifecycle is created and driven via `ActivityLifecycleCallbacks`.

## 1.0.4

* Cleanup of Android code:
* A few minor formatting changes and additions of `@Nullable` annotations.
* Removed pass-through of `activityHashCode` to `GoogleMapController`.
* Replaced custom lifecycle state ints with `androidx.lifecycle.Lifecycle.State` enum.
* Fixed a bug where the Lifecycle object was being leaked `onDetachFromActivity`, by nulling out the field.
* Moved GoogleMapListener to its own file. Declaring multiple top level classes in the same file is discouraged.

## 1.0.3

* Update android compileSdkVersion to 29.

## 1.0.2

* Remove `io.flutter.embedded_views_preview` requirement from readme.

## 1.0.1

* Fix headline in the readme.

## 1.0.0 - Out of developer preview  🎉.

* Bump the minimal Flutter SDK to 1.22 where platform views are out of developer preview and performing better on iOS. Flutter 1.22 no longer requires adding the `io.flutter.embedded_views_preview` to `Info.plist` in iOS.

## 0.5.33

* Keep handling deprecated Android v1 classes for backward compatibility.

## 0.5.32

* Fix typo in google_maps_flutter/example/map_ui.dart.

## 0.5.31

* Geodesic Polyline support for iOS

## 0.5.30

* Add a `dispose` method to the controller to let the native side know that we're done with said controller.
* Call `controller.dispose()` from the `dispose` method of the `GoogleMap` widget.

## 0.5.29+1

* (ios) Pin dependency on GoogleMaps pod to `< 3.10`, to address https://github.com/flutter/flutter/issues/63447

## 0.5.29

* Pass a constant `_web_only_mapCreationId` to `platform.buildView`, so web can return a cached widget DOM when flutter attempts to repaint there.
* Modify some examples slightly so they're more web-friendly.

## 0.5.28+2

* Move test introduced in #2449 to its right location.

## 0.5.28+1

* Android: Make sure map view only calls onDestroy once.
* Android: Fix a memory leak regression caused in `0.5.26+4`.

## 0.5.28

* Android: Add liteModeEnabled option.

## 0.5.27+3

* iOS: Update the gesture recognizer blocking policy to "WaitUntilTouchesEnded", which fixes the camera idle callback not triggered issue.
* Update the min flutter version to 1.16.3.
* Skip `testTakeSnapshot` test on Android.

## 0.5.27+2

* Update lower bound of dart dependency to 2.1.0.

## 0.5.27+1

* Remove endorsement of `web` platform, it's not ready yet.

## 0.5.27

* Migrate the core plugin to use `google_maps_flutter_platform_interface` APIs.

## 0.5.26+4

* Android: Fix map view crash when "exit app" while using `FragmentActivity`.
* Android: Remove listeners from `GoogleMap` when disposing.

## 0.5.26+3

* iOS: observe the bounds update for the `GMSMapView` to reset the camera setting.
* Update UI related e2e tests to wait for camera update on the platform thread.

## 0.5.26+2

* Fix UIKit availability warnings and CocoaPods podspec lint warnings.

## 0.5.26+1

* Removes an erroneously added method from the GoogleMapController.h header file.

## 0.5.26

* Adds support for toggling zoom controls (Android only)

## 0.5.25+3

* Rename 'Page' in the example app to avoid type conflict with the Flutter Framework.

## 0.5.25+2

* Avoid unnecessary map elements updates by ignoring not platform related attributes (eg. onTap)

## 0.5.25+1

* Add takeSnapshot that takes a snapshot of the map.

## 0.5.25

* Add an optional param `mipmaps` for `BitmapDescriptor.fromAssetImage`.

## 0.5.24+1

* Make the pedantic dev_dependency explicit.

## 0.5.24

* Exposed `getZoomLevel` in `GoogleMapController`.

## 0.5.23+1

* Move core plugin to its own subdirectory, to prepare for federation.

## 0.5.23

* Add methods to programmatically control markers info windows.

## 0.5.22+3

* Fix polygon and circle stroke width according to device density

## 0.5.22+2

* Update README: Add steps to enable Google Map SDK in the Google Developer Console.

## 0.5.22+1

* Fix for toggling traffic layer on Android not working

## 0.5.22

* Support Android v2 embedding.
* Bump the min flutter version to `1.12.13+hotfix.5`.
* Fixes some e2e tests on Android.

## 0.5.21+17

* Fix Swift example in README.md.

## 0.5.21+16

* Fixed typo in LatLng's documentation.

## 0.5.21+15

* Remove the deprecated `author:` field from pubspec.yaml
* Migrate the plugin to the pubspec platforms manifest.
* Require Flutter SDK 1.10.0 or greater.

## 0.5.21+14

* Adds support for toggling 3D buildings.

## 0.5.21+13

* Add documentation.

## 0.5.21+12

* Update driver tests in the example app to e2e tests.

## 0.5.21+11

* Define clang module for iOS, fix analyzer warnings.

## 0.5.21+10

* Cast error.code to unsigned long to avoid using NSInteger as %ld format warnings.

## 0.5.21+9

* Remove AndroidX warnings.

## 0.5.21+8

* Add NS*ASSUME_NONNULL*\* macro to reduce iOS compiler warnings.

## 0.5.21+7

* Create a clone of cached elements in GoogleMap (Polyline, Polygon, etc.) to detect modifications
  if these objects are mutated instead of modified by copy.

## 0.5.21+6

* Override a default method to work around flutter/flutter#40126.

## 0.5.21+5

* Update and migrate iOS example project.

## 0.5.21+4

* Support projection methods to translate between screen and latlng coordinates.

## 0.5.21+3

* Fix `myLocationButton` bug in `google_maps_flutter` iOS.

## 0.5.21+2

* Fix more `prefer_const_constructors` analyzer warnings in example app.

## 0.5.21+1

* Fix `prefer_const_constructors` analyzer warnings in example app.

## 0.5.21

* Don't recreate map elements if they didn't change since last widget build.

## 0.5.20+6

* Adds support for toggling the traffic layer

## 0.5.20+5

* Allow (de-)serialization of CameraPosition

## 0.5.20+4

* Marker drag event

## 0.5.20+3

* Update Android play-services-maps to 17.0.0

## 0.5.20+2

* Android: Fix polyline width in building phase.

## 0.5.20+1

* Android: Unregister ActivityLifecycleCallbacks on activity destroy (fixes a memory leak).

## 0.5.20

* Add map toolbar support

## 0.5.19+2

* Fix polygons for iOS

## 0.5.19+1

* Fix polyline width according to device density

## 0.5.19

* Adds support for toggling Indoor View on or off.

* Allow BitmapDescriptor scaling override

## 0.5.18

* Fixed build issue on iOS.

## 0.5.17

* Add support for Padding.

## 0.5.16+1

* Update Dart code to conform to current Dart formatter.

## 0.5.16

* Add support for custom map styling.

## 0.5.15+1

* Add missing template type parameter to `invokeMethod` calls.
* Bump minimum Flutter version to 1.5.0.
* Replace invokeMethod with invokeMapMethod wherever necessary.

## 0.5.15

* Add support for Polygons.

## 0.5.14+1

* Example app update(comment out usage of the ImageStreamListener API which has a breaking change
  that's not yet on master). See: https://github.com/flutter/flutter/issues/33438

## 0.5.14

* Adds onLongPress callback for GoogleMap.

## 0.5.13

* Add support for Circle overlays.

## 0.5.12

* Prevent calling null callbacks and callbacks on removed objects.

## 0.5.11+1

* Android: Fix an issue where myLocationButtonEnabled setting was not propagated when set to false onMapLoad.

## 0.5.11

* Add myLocationButtonEnabled option.

## 0.5.10

* Support Color's alpha channel when converting to UIColor on iOS.

## 0.5.9

* BitmapDescriptor#fromBytes accounts for screen scale on ios.

## 0.5.8

* Remove some unused variables and rename method

## 0.5.7

* Add a BitmapDescriptor that is aware of scale.

## 0.5.6

* Add support for Polylines on GoogleMap.

## 0.5.5

* Enable iOS accessibility.

## 0.5.4

* Add method getVisibleRegion for get the latlng bounds of the visible map area.

## 0.5.3

* Added support setting marker icons from bytes.

## 0.5.2

* Added onTap for callback for GoogleMap.

## 0.5.1

* Update Android gradle version.
* Added infrastructure to write integration tests.

## 0.5.0

* Add a key parameter to the GoogleMap widget.

## 0.4.0

* Change events are call backs on GoogleMap widget.
* GoogleMapController no longer handles change events.
* trackCameraPosition is inferred from GoogleMap.onCameraMove being set.

## 0.3.0+3

* Update Android play-services-maps to 16.1.0

## 0.3.0+2

* Address an issue on iOS where icons were not loading.
* Add apache http library required false for Android.

## 0.3.0+1

* Add NSNull Checks for markers controller in iOS.
* Also address an issue where initial markers are set before initialization.

## 0.3.0

* **Breaking change**. Changed the Marker API to be
  widget based, it was controller based. Also changed the
  example app to account for the same.

## 0.2.0+6

* Updated the sample app in README.md.

## 0.2.0+5

* Skip the Gradle Android permissions lint for MyLocation (https://github.com/flutter/flutter/issues/28339)
* Suppress unchecked cast warning for the PlatformViewFactory creation parameters.

## 0.2.0+4

* Fixed a crash when the plugin is registered by a background FlutterView.

## 0.2.0+3

* Fixed a memory leak on Android - the map was not properly disposed.

## 0.2.0+2

* Log a more detailed warning at build time about the previous AndroidX
  migration.

## 0.2.0+1

* Fixed a bug which the camera is not positioned correctly at map initialization(temporary workaround)(https://github.com/flutter/flutter/issues/27550).

## 0.2.0

* **Breaking change**. Migrate from the deprecated original Android Support
  Library to AndroidX. This shouldn't result in any functional changes, but it
  requires any Android apps using this plugin to [also
  migrate](https://developer.android.com/jetpack/androidx/migrate) if they're
  using the original support library.

## 0.1.0

* Move the map options from the GoogleMapOptions class to GoogleMap widget parameters.

## 0.0.3+3

* Relax Flutter version requirement to 0.11.9.

## 0.0.3+2

* Update README to recommend using the package from pub.

## 0.0.3+1

* Bug fix: custom marker images were not working on iOS as we were not keeping
  a reference to the plugin registrar so couldn't fetch assets.

## 0.0.3

* Don't export `dart:async`.
* Update the minimal required Flutter SDK version to one that supports embedding platform views.

## 0.0.2

* Initial developers preview release.<|MERGE_RESOLUTION|>--- conflicted
+++ resolved
@@ -1,8 +1,6 @@
 ## 2.2.0
 
-<<<<<<< HEAD
 * Adds support for heatmap layers.
-=======
 * Fixes avoid_redundant_argument_values lint warnings and minor typos.
 * Moves Android and iOS implementations to federated packages.
 
@@ -14,7 +12,6 @@
 
 * Updates integration tests to use the new inspector interface.
 * Removes obsolete test-only method for accessing a map controller's method channel.
->>>>>>> c74873aa
 * Ignores unnecessary import warnings in preparation for [upcoming Flutter changes](https://github.com/flutter/flutter/pull/106316).
 
 ## 2.1.8
