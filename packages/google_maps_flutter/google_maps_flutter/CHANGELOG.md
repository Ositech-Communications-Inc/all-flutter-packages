--- conflicted
+++ resolved
@@ -1,10 +1,9 @@
-<<<<<<< HEAD
 ## 2.2.0
-=======
+
+* Adds support for heatmap layers.
+
 ## 2.1.11
->>>>>>> 0d3d5209
-
-* Adds support for heatmap layers.
+
 * Fixes avoid_redundant_argument_values lint warnings and minor typos.
 * Moves Android and iOS implementations to federated packages.
 
