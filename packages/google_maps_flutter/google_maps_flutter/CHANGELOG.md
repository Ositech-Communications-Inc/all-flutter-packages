<<<<<<< HEAD

## 2.2.0

* Adds options for gesture handling and tilt controls on web.
=======
## 2.1.3

* Fixes iOS crash on `EXC_BAD_ACCESS KERN_PROTECTION_FAILURE` if the map frame changes long after creation.
>>>>>>> 3069bc3b

## 2.1.2

* Removes dependencies from `pubspec.yaml` that are only needed in `example/pubspec.yaml`
* Updates Android compileSdkVersion to 31.
* Internal code cleanup for stricter analysis options.

## 2.1.1

* Suppresses unchecked cast warning.

## 2.1.0

* Add iOS unit and UI integration test targets.
* Provide access to Hybrid Composition on Android through the `GoogleMap` widget.

## 2.0.11

* Add additional marker drag events.

## 2.0.10

* Update minimum Flutter SDK to 2.5 and iOS deployment target to 9.0.

## 2.0.9

* Fix Android `NullPointerException` caused by the `GoogleMapController` being disposed before `GoogleMap` was ready.

## 2.0.8

* Mark iOS arm64 simulators as unsupported.

## 2.0.7

* Add iOS unit and UI integration test targets.
* Exclude arm64 simulators in example app.
* Remove references to the Android V1 embedding.

## 2.0.6

* Migrate maven repo from jcenter to mavenCentral.

## 2.0.5

* Google Maps requires at least Android SDK 20.

## 2.0.4

* Unpin iOS GoogleMaps pod dependency version.

## 2.0.3

* Fix incorrect typecast in TileOverlay example.
* Fix english wording in instructions.

## 2.0.2

* Update flutter\_plugin\_android\_lifecycle dependency to 2.0.1 to fix an R8 issue
  on some versions.

## 2.0.1

* Update platform\_plugin\_interface version requirement.

## 2.0.0

* Migrate to null-safety
* BREAKING CHANGE: Passing an unknown map object ID (e.g., MarkerId) to a
  method, it will throw an `UnknownMapObjectIDError`. Previously it would
  either silently do nothing, or throw an error trying to call a function on
  `null`, depneding on the method.

## 1.2.0

* Support custom tiles.

## 1.1.1

* Fix in example app to properly place polyline at initial camera position.

## 1.1.0

* Add support for holes in Polygons.

## 1.0.10

* Update the example app: remove the deprecated `RaisedButton` and `FlatButton` widgets.

## 1.0.9

* Fix outdated links across a number of markdown files ([#3276](https://github.com/flutter/plugins/pull/3276))

## 1.0.8

* Update Flutter SDK constraint.

## 1.0.7

* Android: Handle deprecation & unchecked warning as error.

## 1.0.6

* Update Dart SDK constraint in example.
* Remove unused `test` dependency in the example app.

## 1.0.5

Overhaul lifecycle management in GoogleMapsPlugin.

GoogleMapController is now uniformly driven by implementing `DefaultLifecycleObserver`. That observer is registered to a lifecycle from one of three sources:

1. For v2 plugin registration, `GoogleMapsPlugin` obtains the lifecycle via `ActivityAware` methods.
2. For v1 plugin registration, if the activity implements `LifecycleOwner`, it's lifecycle is used directly.
3. For v1 plugin registration, if the activity does not implement `LifecycleOwner`, a proxy lifecycle is created and driven via `ActivityLifecycleCallbacks`.

## 1.0.4

* Cleanup of Android code:
* A few minor formatting changes and additions of `@Nullable` annotations.
* Removed pass-through of `activityHashCode` to `GoogleMapController`.
* Replaced custom lifecycle state ints with `androidx.lifecycle.Lifecycle.State` enum.
* Fixed a bug where the Lifecycle object was being leaked `onDetachFromActivity`, by nulling out the field.
* Moved GoogleMapListener to its own file. Declaring multiple top level classes in the same file is discouraged.

## 1.0.3

* Update android compileSdkVersion to 29.

## 1.0.2

* Remove `io.flutter.embedded_views_preview` requirement from readme.

## 1.0.1

* Fix headline in the readme.

## 1.0.0 - Out of developer preview  🎉.

* Bump the minimal Flutter SDK to 1.22 where platform views are out of developer preview and performing better on iOS. Flutter 1.22 no longer requires adding the `io.flutter.embedded_views_preview` to `Info.plist` in iOS.

## 0.5.33

* Keep handling deprecated Android v1 classes for backward compatibility.

## 0.5.32

* Fix typo in google_maps_flutter/example/map_ui.dart.

## 0.5.31

* Geodesic Polyline support for iOS

## 0.5.30

* Add a `dispose` method to the controller to let the native side know that we're done with said controller.
* Call `controller.dispose()` from the `dispose` method of the `GoogleMap` widget.

## 0.5.29+1

* (ios) Pin dependency on GoogleMaps pod to `< 3.10`, to address https://github.com/flutter/flutter/issues/63447

## 0.5.29

* Pass a constant `_web_only_mapCreationId` to `platform.buildView`, so web can return a cached widget DOM when flutter attempts to repaint there.
* Modify some examples slightly so they're more web-friendly.

## 0.5.28+2

* Move test introduced in #2449 to its right location.

## 0.5.28+1

* Android: Make sure map view only calls onDestroy once.
* Android: Fix a memory leak regression caused in `0.5.26+4`.

## 0.5.28

* Android: Add liteModeEnabled option.

## 0.5.27+3

* iOS: Update the gesture recognizer blocking policy to "WaitUntilTouchesEnded", which fixes the camera idle callback not triggered issue.
* Update the min flutter version to 1.16.3.
* Skip `testTakeSnapshot` test on Android.

## 0.5.27+2

* Update lower bound of dart dependency to 2.1.0.

## 0.5.27+1

* Remove endorsement of `web` platform, it's not ready yet.

## 0.5.27

* Migrate the core plugin to use `google_maps_flutter_platform_interface` APIs.

## 0.5.26+4

* Android: Fix map view crash when "exit app" while using `FragmentActivity`.
* Android: Remove listeners from `GoogleMap` when disposing.

## 0.5.26+3

* iOS: observe the bounds update for the `GMSMapView` to reset the camera setting.
* Update UI related e2e tests to wait for camera update on the platform thread.

## 0.5.26+2

* Fix UIKit availability warnings and CocoaPods podspec lint warnings.

## 0.5.26+1

* Removes a errorneously added method from the GoogleMapController.h header file.

## 0.5.26

* Adds support for toggling zoom controls (Android only)

## 0.5.25+3

* Rename 'Page' in the example app to avoid type conflict with the Flutter Framework.

## 0.5.25+2

* Avoid unnecessary map elements updates by ignoring not platform related attributes (eg. onTap)

## 0.5.25+1

* Add takeSnapshot that takes a snapshot of the map.

## 0.5.25

* Add an optional param `mipmaps` for `BitmapDescriptor.fromAssetImage`.

## 0.5.24+1

* Make the pedantic dev_dependency explicit.

## 0.5.24

* Exposed `getZoomLevel` in `GoogleMapController`.

## 0.5.23+1

* Move core plugin to its own subdirectory, to prepare for federation.

## 0.5.23

* Add methods to programmatically control markers info windows.

## 0.5.22+3

* Fix polygon and circle stroke width according to device density

## 0.5.22+2

* Update README: Add steps to enable Google Map SDK in the Google Developer Console.

## 0.5.22+1

* Fix for toggling traffic layer on Android not working

## 0.5.22

* Support Android v2 embedding.
* Bump the min flutter version to `1.12.13+hotfix.5`.
* Fixes some e2e tests on Android.

## 0.5.21+17

* Fix Swift example in README.md.

## 0.5.21+16

* Fixed typo in LatLng's documentation.

## 0.5.21+15

* Remove the deprecated `author:` field from pubspec.yaml
* Migrate the plugin to the pubspec platforms manifest.
* Require Flutter SDK 1.10.0 or greater.

## 0.5.21+14

* Adds support for toggling 3D buildings.

## 0.5.21+13

* Add documentation.

## 0.5.21+12

* Update driver tests in the example app to e2e tests.

## 0.5.21+11

* Define clang module for iOS, fix analyzer warnings.

## 0.5.21+10

* Cast error.code to unsigned long to avoid using NSInteger as %ld format warnings.

## 0.5.21+9

* Remove AndroidX warnings.

## 0.5.21+8

* Add NS*ASSUME_NONNULL*\* macro to reduce iOS compiler warnings.

## 0.5.21+7

* Create a clone of cached elements in GoogleMap (Polyline, Polygon, etc.) to detect modifications
  if these objects are mutated instead of modified by copy.

## 0.5.21+6

* Override a default method to work around flutter/flutter#40126.

## 0.5.21+5

* Update and migrate iOS example project.

## 0.5.21+4

* Support projection methods to translate between screen and latlng coordinates.

## 0.5.21+3

* Fix `myLocationButton` bug in `google_maps_flutter` iOS.

## 0.5.21+2

* Fix more `prefer_const_constructors` analyzer warnings in example app.

## 0.5.21+1

* Fix `prefer_const_constructors` analyzer warnings in example app.

## 0.5.21

* Don't recreate map elements if they didn't change since last widget build.

## 0.5.20+6

* Adds support for toggling the traffic layer

## 0.5.20+5

* Allow (de-)serialization of CameraPosition

## 0.5.20+4

* Marker drag event

## 0.5.20+3

* Update Android play-services-maps to 17.0.0

## 0.5.20+2

* Android: Fix polyline width in building phase.

## 0.5.20+1

* Android: Unregister ActivityLifecycleCallbacks on activity destroy (fixes a memory leak).

## 0.5.20

* Add map toolbar support

## 0.5.19+2

* Fix polygons for iOS

## 0.5.19+1

* Fix polyline width according to device density

## 0.5.19

* Adds support for toggling Indoor View on or off.

* Allow BitmapDescriptor scaling override

## 0.5.18

* Fixed build issue on iOS.

## 0.5.17

* Add support for Padding.

## 0.5.16+1

* Update Dart code to conform to current Dart formatter.

## 0.5.16

* Add support for custom map styling.

## 0.5.15+1

* Add missing template type parameter to `invokeMethod` calls.
* Bump minimum Flutter version to 1.5.0.
* Replace invokeMethod with invokeMapMethod wherever necessary.

## 0.5.15

* Add support for Polygons.

## 0.5.14+1

* Example app update(comment out usage of the ImageStreamListener API which has a breaking change
  that's not yet on master). See: https://github.com/flutter/flutter/issues/33438

## 0.5.14

* Adds onLongPress callback for GoogleMap.

## 0.5.13

* Add support for Circle overlays.

## 0.5.12

* Prevent calling null callbacks and callbacks on removed objects.

## 0.5.11+1

* Android: Fix an issue where myLocationButtonEnabled setting was not propagated when set to false onMapLoad.

## 0.5.11

* Add myLocationButtonEnabled option.

## 0.5.10

* Support Color's alpha channel when converting to UIColor on iOS.

## 0.5.9

* BitmapDescriptor#fromBytes accounts for screen scale on ios.

## 0.5.8

* Remove some unused variables and rename method

## 0.5.7

* Add a BitmapDescriptor that is aware of scale.

## 0.5.6

* Add support for Polylines on GoogleMap.

## 0.5.5

* Enable iOS accessibility.

## 0.5.4

* Add method getVisibleRegion for get the latlng bounds of the visible map area.

## 0.5.3

* Added support setting marker icons from bytes.

## 0.5.2

* Added onTap for callback for GoogleMap.

## 0.5.1

* Update Android gradle version.
* Added infrastructure to write integration tests.

## 0.5.0

* Add a key parameter to the GoogleMap widget.

## 0.4.0

* Change events are call backs on GoogleMap widget.
* GoogleMapController no longer handles change events.
* trackCameraPosition is inferred from GoogleMap.onCameraMove being set.

## 0.3.0+3

* Update Android play-services-maps to 16.1.0

## 0.3.0+2

* Address an issue on iOS where icons were not loading.
* Add apache http library required false for Android.

## 0.3.0+1

* Add NSNull Checks for markers controller in iOS.
* Also address an issue where initial markers are set before initialization.

## 0.3.0

* **Breaking change**. Changed the Marker API to be
  widget based, it was controller based. Also changed the
  example app to account for the same.

## 0.2.0+6

* Updated the sample app in README.md.

## 0.2.0+5

* Skip the Gradle Android permissions lint for MyLocation (https://github.com/flutter/flutter/issues/28339)
* Suppress unchecked cast warning for the PlatformViewFactory creation parameters.

## 0.2.0+4

* Fixed a crash when the plugin is registered by a background FlutterView.

## 0.2.0+3

* Fixed a memory leak on Android - the map was not properly disposed.

## 0.2.0+2

* Log a more detailed warning at build time about the previous AndroidX
  migration.

## 0.2.0+1

* Fixed a bug which the camera is not positioned correctly at map initialization(temporary workaround)(https://github.com/flutter/flutter/issues/27550).

## 0.2.0

* **Breaking change**. Migrate from the deprecated original Android Support
  Library to AndroidX. This shouldn't result in any functional changes, but it
  requires any Android apps using this plugin to [also
  migrate](https://developer.android.com/jetpack/androidx/migrate) if they're
  using the original support library.

## 0.1.0

* Move the map options from the GoogleMapOptions class to GoogleMap widget parameters.

## 0.0.3+3

* Relax Flutter version requirement to 0.11.9.

## 0.0.3+2

* Update README to recommend using the package from pub.

## 0.0.3+1

* Bug fix: custom marker images were not working on iOS as we were not keeping
  a reference to the plugin registrar so couldn't fetch assets.

## 0.0.3

* Don't export `dart:async`.
* Update the minimal required Flutter SDK version to one that supports embedding platform views.

## 0.0.2

* Initial developers preview release.<|MERGE_RESOLUTION|>--- conflicted
+++ resolved
@@ -1,13 +1,11 @@
-<<<<<<< HEAD
 
 ## 2.2.0
 
 * Adds options for gesture handling and tilt controls on web.
-=======
+
 ## 2.1.3
 
 * Fixes iOS crash on `EXC_BAD_ACCESS KERN_PROTECTION_FAILURE` if the map frame changes long after creation.
->>>>>>> 3069bc3b
 
 ## 2.1.2
 
