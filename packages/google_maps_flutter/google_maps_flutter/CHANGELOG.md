<<<<<<< HEAD

## 2.2.0

* Adds options for gesture handling and tilt controls on web.
=======
## NEXT

* Adds OS version support information to README.
>>>>>>> 029c9998

## 2.1.3

* Fixes iOS crash on `EXC_BAD_ACCESS KERN_PROTECTION_FAILURE` if the map frame changes long after creation.

## 2.1.2

* Removes dependencies from `pubspec.yaml` that are only needed in `example/pubspec.yaml`
* Updates Android compileSdkVersion to 31.
* Internal code cleanup for stricter analysis options.

## 2.1.1

* Suppresses unchecked cast warning.

## 2.1.0

* Add iOS unit and UI integration test targets.
* Provide access to Hybrid Composition on Android through the `GoogleMap` widget.

## 2.0.11

* Add additional marker drag events.

## 2.0.10

* Update minimum Flutter SDK to 2.5 and iOS deployment target to 9.0.

## 2.0.9

* Fix Android `NullPointerException` caused by the `GoogleMapController` being disposed before `GoogleMap` was ready.

## 2.0.8

* Mark iOS arm64 simulators as unsupported.

## 2.0.7

* Add iOS unit and UI integration test targets.
* Exclude arm64 simulators in example app.
* Remove references to the Android V1 embedding.

## 2.0.6

* Migrate maven repo from jcenter to mavenCentral.

## 2.0.5

* Google Maps requires at least Android SDK 20.

## 2.0.4

* Unpin iOS GoogleMaps pod dependency version.

## 2.0.3

* Fix incorrect typecast in TileOverlay example.
* Fix english wording in instructions.

## 2.0.2

* Update flutter\_plugin\_android\_lifecycle dependency to 2.0.1 to fix an R8 issue
  on some versions.

## 2.0.1

* Update platform\_plugin\_interface version requirement.

## 2.0.0

* Migrate to null-safety
* BREAKING CHANGE: Passing an unknown map object ID (e.g., MarkerId) to a
  method, it will throw an `UnknownMapObjectIDError`. Previously it would
  either silently do nothing, or throw an error trying to call a function on
  `null`, depneding on the method.

## 1.2.0

* Support custom tiles.

## 1.1.1

* Fix in example app to properly place polyline at initial camera position.

## 1.1.0

* Add support for holes in Polygons.

## 1.0.10

* Update the example app: remove the deprecated `RaisedButton` and `FlatButton` widgets.

## 1.0.9

* Fix outdated links across a number of markdown files ([#3276](https://github.com/flutter/plugins/pull/3276))

## 1.0.8

* Update Flutter SDK constraint.

## 1.0.7

* Android: Handle deprecation & unchecked warning as error.

## 1.0.6

* Update Dart SDK constraint in example.
* Remove unused `test` dependency in the example app.

## 1.0.5

Overhaul lifecycle management in GoogleMapsPlugin.

GoogleMapController is now uniformly driven by implementing `DefaultLifecycleObserver`. That observer is registered to a lifecycle from one of three sources:

1. For v2 plugin registration, `GoogleMapsPlugin` obtains the lifecycle via `ActivityAware` methods.
2. For v1 plugin registration, if the activity implements `LifecycleOwner`, it's lifecycle is used directly.
3. For v1 plugin registration, if the activity does not implement `LifecycleOwner`, a proxy lifecycle is created and driven via `ActivityLifecycleCallbacks`.

## 1.0.4

* Cleanup of Android code:
* A few minor formatting changes and additions of `@Nullable` annotations.
* Removed pass-through of `activityHashCode` to `GoogleMapController`.
* Replaced custom lifecycle state ints with `androidx.lifecycle.Lifecycle.State` enum.
* Fixed a bug where the Lifecycle object was being leaked `onDetachFromActivity`, by nulling out the field.
* Moved GoogleMapListener to its own file. Declaring multiple top level classes in the same file is discouraged.

## 1.0.3

* Update android compileSdkVersion to 29.

## 1.0.2

* Remove `io.flutter.embedded_views_preview` requirement from readme.

## 1.0.1

* Fix headline in the readme.

## 1.0.0 - Out of developer preview  🎉.

* Bump the minimal Flutter SDK to 1.22 where platform views are out of developer preview and performing better on iOS. Flutter 1.22 no longer requires adding the `io.flutter.embedded_views_preview` to `Info.plist` in iOS.

## 0.5.33

* Keep handling deprecated Android v1 classes for backward compatibility.

## 0.5.32

* Fix typo in google_maps_flutter/example/map_ui.dart.

## 0.5.31

* Geodesic Polyline support for iOS

## 0.5.30

* Add a `dispose` method to the controller to let the native side know that we're done with said controller.
* Call `controller.dispose()` from the `dispose` method of the `GoogleMap` widget.

## 0.5.29+1

* (ios) Pin dependency on GoogleMaps pod to `< 3.10`, to address https://github.com/flutter/flutter/issues/63447

## 0.5.29

* Pass a constant `_web_only_mapCreationId` to `platform.buildView`, so web can return a cached widget DOM when flutter attempts to repaint there.
* Modify some examples slightly so they're more web-friendly.

## 0.5.28+2

* Move test introduced in #2449 to its right location.

## 0.5.28+1

* Android: Make sure map view only calls onDestroy once.
* Android: Fix a memory leak regression caused in `0.5.26+4`.

## 0.5.28

* Android: Add liteModeEnabled option.

## 0.5.27+3

* iOS: Update the gesture recognizer blocking policy to "WaitUntilTouchesEnded", which fixes the camera idle callback not triggered issue.
* Update the min flutter version to 1.16.3.
* Skip `testTakeSnapshot` test on Android.

## 0.5.27+2

* Update lower bound of dart dependency to 2.1.0.

## 0.5.27+1

* Remove endorsement of `web` platform, it's not ready yet.

## 0.5.27

* Migrate the core plugin to use `google_maps_flutter_platform_interface` APIs.

## 0.5.26+4

* Android: Fix map view crash when "exit app" while using `FragmentActivity`.
* Android: Remove listeners from `GoogleMap` when disposing.

## 0.5.26+3

* iOS: observe the bounds update for the `GMSMapView` to reset the camera setting.
* Update UI related e2e tests to wait for camera update on the platform thread.

## 0.5.26+2

* Fix UIKit availability warnings and CocoaPods podspec lint warnings.

## 0.5.26+1

* Removes a errorneously added method from the GoogleMapController.h header file.

## 0.5.26

* Adds support for toggling zoom controls (Android only)

## 0.5.25+3

* Rename 'Page' in the example app to avoid type conflict with the Flutter Framework.

## 0.5.25+2

* Avoid unnecessary map elements updates by ignoring not platform related attributes (eg. onTap)

## 0.5.25+1

* Add takeSnapshot that takes a snapshot of the map.

## 0.5.25

* Add an optional param `mipmaps` for `BitmapDescriptor.fromAssetImage`.

## 0.5.24+1

* Make the pedantic dev_dependency explicit.

## 0.5.24

* Exposed `getZoomLevel` in `GoogleMapController`.

## 0.5.23+1

* Move core plugin to its own subdirectory, to prepare for federation.

## 0.5.23

* Add methods to programmatically control markers info windows.

## 0.5.22+3

* Fix polygon and circle stroke width according to device density

## 0.5.22+2

* Update README: Add steps to enable Google Map SDK in the Google Developer Console.

## 0.5.22+1

* Fix for toggling traffic layer on Android not working

## 0.5.22

* Support Android v2 embedding.
* Bump the min flutter version to `1.12.13+hotfix.5`.
* Fixes some e2e tests on Android.

## 0.5.21+17

* Fix Swift example in README.md.

## 0.5.21+16

* Fixed typo in LatLng's documentation.

## 0.5.21+15

* Remove the deprecated `author:` field from pubspec.yaml
* Migrate the plugin to the pubspec platforms manifest.
* Require Flutter SDK 1.10.0 or greater.

## 0.5.21+14

* Adds support for toggling 3D buildings.

## 0.5.21+13

* Add documentation.

## 0.5.21+12

* Update driver tests in the example app to e2e tests.

## 0.5.21+11

* Define clang module for iOS, fix analyzer warnings.

## 0.5.21+10

* Cast error.code to unsigned long to avoid using NSInteger as %ld format warnings.

## 0.5.21+9

* Remove AndroidX warnings.

## 0.5.21+8

* Add NS*ASSUME_NONNULL*\* macro to reduce iOS compiler warnings.

## 0.5.21+7

* Create a clone of cached elements in GoogleMap (Polyline, Polygon, etc.) to detect modifications
  if these objects are mutated instead of modified by copy.

## 0.5.21+6

* Override a default method to work around flutter/flutter#40126.

## 0.5.21+5

* Update and migrate iOS example project.

## 0.5.21+4

* Support projection methods to translate between screen and latlng coordinates.

## 0.5.21+3

* Fix `myLocationButton` bug in `google_maps_flutter` iOS.

## 0.5.21+2

* Fix more `prefer_const_constructors` analyzer warnings in example app.

## 0.5.21+1

* Fix `prefer_const_constructors` analyzer warnings in example app.

## 0.5.21

* Don't recreate map elements if they didn't change since last widget build.

## 0.5.20+6

* Adds support for toggling the traffic layer

## 0.5.20+5

* Allow (de-)serialization of CameraPosition

## 0.5.20+4

* Marker drag event

## 0.5.20+3

* Update Android play-services-maps to 17.0.0

## 0.5.20+2

* Android: Fix polyline width in building phase.

## 0.5.20+1

* Android: Unregister ActivityLifecycleCallbacks on activity destroy (fixes a memory leak).

## 0.5.20

* Add map toolbar support

## 0.5.19+2

* Fix polygons for iOS

## 0.5.19+1

* Fix polyline width according to device density

## 0.5.19

* Adds support for toggling Indoor View on or off.

* Allow BitmapDescriptor scaling override

## 0.5.18

* Fixed build issue on iOS.

## 0.5.17

* Add support for Padding.

## 0.5.16+1

* Update Dart code to conform to current Dart formatter.

## 0.5.16

* Add support for custom map styling.

## 0.5.15+1

* Add missing template type parameter to `invokeMethod` calls.
* Bump minimum Flutter version to 1.5.0.
* Replace invokeMethod with invokeMapMethod wherever necessary.

## 0.5.15

* Add support for Polygons.

## 0.5.14+1

* Example app update(comment out usage of the ImageStreamListener API which has a breaking change
  that's not yet on master). See: https://github.com/flutter/flutter/issues/33438

## 0.5.14

* Adds onLongPress callback for GoogleMap.

## 0.5.13

* Add support for Circle overlays.

## 0.5.12

* Prevent calling null callbacks and callbacks on removed objects.

## 0.5.11+1

* Android: Fix an issue where myLocationButtonEnabled setting was not propagated when set to false onMapLoad.

## 0.5.11

* Add myLocationButtonEnabled option.

## 0.5.10

* Support Color's alpha channel when converting to UIColor on iOS.

## 0.5.9

* BitmapDescriptor#fromBytes accounts for screen scale on ios.

## 0.5.8

* Remove some unused variables and rename method

## 0.5.7

* Add a BitmapDescriptor that is aware of scale.

## 0.5.6

* Add support for Polylines on GoogleMap.

## 0.5.5

* Enable iOS accessibility.

## 0.5.4

* Add method getVisibleRegion for get the latlng bounds of the visible map area.

## 0.5.3

* Added support setting marker icons from bytes.

## 0.5.2

* Added onTap for callback for GoogleMap.

## 0.5.1

* Update Android gradle version.
* Added infrastructure to write integration tests.

## 0.5.0

* Add a key parameter to the GoogleMap widget.

## 0.4.0

* Change events are call backs on GoogleMap widget.
* GoogleMapController no longer handles change events.
* trackCameraPosition is inferred from GoogleMap.onCameraMove being set.

## 0.3.0+3

* Update Android play-services-maps to 16.1.0

## 0.3.0+2

* Address an issue on iOS where icons were not loading.
* Add apache http library required false for Android.

## 0.3.0+1

* Add NSNull Checks for markers controller in iOS.
* Also address an issue where initial markers are set before initialization.

## 0.3.0

* **Breaking change**. Changed the Marker API to be
  widget based, it was controller based. Also changed the
  example app to account for the same.

## 0.2.0+6

* Updated the sample app in README.md.

## 0.2.0+5

* Skip the Gradle Android permissions lint for MyLocation (https://github.com/flutter/flutter/issues/28339)
* Suppress unchecked cast warning for the PlatformViewFactory creation parameters.

## 0.2.0+4

* Fixed a crash when the plugin is registered by a background FlutterView.

## 0.2.0+3

* Fixed a memory leak on Android - the map was not properly disposed.

## 0.2.0+2

* Log a more detailed warning at build time about the previous AndroidX
  migration.

## 0.2.0+1

* Fixed a bug which the camera is not positioned correctly at map initialization(temporary workaround)(https://github.com/flutter/flutter/issues/27550).

## 0.2.0

* **Breaking change**. Migrate from the deprecated original Android Support
  Library to AndroidX. This shouldn't result in any functional changes, but it
  requires any Android apps using this plugin to [also
  migrate](https://developer.android.com/jetpack/androidx/migrate) if they're
  using the original support library.

## 0.1.0

* Move the map options from the GoogleMapOptions class to GoogleMap widget parameters.

## 0.0.3+3

* Relax Flutter version requirement to 0.11.9.

## 0.0.3+2

* Update README to recommend using the package from pub.

## 0.0.3+1

* Bug fix: custom marker images were not working on iOS as we were not keeping
  a reference to the plugin registrar so couldn't fetch assets.

## 0.0.3

* Don't export `dart:async`.
* Update the minimal required Flutter SDK version to one that supports embedding platform views.

## 0.0.2

* Initial developers preview release.<|MERGE_RESOLUTION|>--- conflicted
+++ resolved
@@ -1,13 +1,7 @@
-<<<<<<< HEAD
-
 ## 2.2.0
 
 * Adds options for gesture handling and tilt controls on web.
-=======
-## NEXT
-
 * Adds OS version support information to README.
->>>>>>> 029c9998
 
 ## 2.1.3
 
