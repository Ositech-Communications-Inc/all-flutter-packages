## 2.2.0

* Adds support for heatmap layers.
<<<<<<< HEAD
* Adds options for gesture handling and tilt controls on web.
=======
* Removes unnecessary imports.

## 2.1.4

* Updates Android Google maps sdk version to `18.0.2`.
* Adds OS version support information to README.
>>>>>>> dd3c82fb

## 2.1.3

* Fixes iOS crash on `EXC_BAD_ACCESS KERN_PROTECTION_FAILURE` if the map frame changes long after creation.

## 2.1.2

* Removes dependencies from `pubspec.yaml` that are only needed in `example/pubspec.yaml`
* Updates Android compileSdkVersion to 31.
* Internal code cleanup for stricter analysis options.

## 2.1.1

* Suppresses unchecked cast warning.

## 2.1.0

* Add iOS unit and UI integration test targets.
* Provide access to Hybrid Composition on Android through the `GoogleMap` widget.

## 2.0.11

* Add additional marker drag events.

## 2.0.10

* Update minimum Flutter SDK to 2.5 and iOS deployment target to 9.0.

## 2.0.9

* Fix Android `NullPointerException` caused by the `GoogleMapController` being disposed before `GoogleMap` was ready.

## 2.0.8

* Mark iOS arm64 simulators as unsupported.

## 2.0.7

* Add iOS unit and UI integration test targets.
* Exclude arm64 simulators in example app.
* Remove references to the Android V1 embedding.

## 2.0.6

* Migrate maven repo from jcenter to mavenCentral.

## 2.0.5

* Google Maps requires at least Android SDK 20.

## 2.0.4

* Unpin iOS GoogleMaps pod dependency version.

## 2.0.3

* Fix incorrect typecast in TileOverlay example.
* Fix english wording in instructions.

## 2.0.2

* Update flutter\_plugin\_android\_lifecycle dependency to 2.0.1 to fix an R8 issue
  on some versions.

## 2.0.1

* Update platform\_plugin\_interface version requirement.

## 2.0.0

* Migrate to null-safety
* BREAKING CHANGE: Passing an unknown map object ID (e.g., MarkerId) to a
  method, it will throw an `UnknownMapObjectIDError`. Previously it would
  either silently do nothing, or throw an error trying to call a function on
  `null`, depneding on the method.

## 1.2.0

* Support custom tiles.

## 1.1.1

* Fix in example app to properly place polyline at initial camera position.

## 1.1.0

* Add support for holes in Polygons.

## 1.0.10

* Update the example app: remove the deprecated `RaisedButton` and `FlatButton` widgets.

## 1.0.9

* Fix outdated links across a number of markdown files ([#3276](https://github.com/flutter/plugins/pull/3276))

## 1.0.8

* Update Flutter SDK constraint.

## 1.0.7

* Android: Handle deprecation & unchecked warning as error.

## 1.0.6

* Update Dart SDK constraint in example.
* Remove unused `test` dependency in the example app.

## 1.0.5

Overhaul lifecycle management in GoogleMapsPlugin.

GoogleMapController is now uniformly driven by implementing `DefaultLifecycleObserver`. That observer is registered to a lifecycle from one of three sources:

1. For v2 plugin registration, `GoogleMapsPlugin` obtains the lifecycle via `ActivityAware` methods.
2. For v1 plugin registration, if the activity implements `LifecycleOwner`, it's lifecycle is used directly.
3. For v1 plugin registration, if the activity does not implement `LifecycleOwner`, a proxy lifecycle is created and driven via `ActivityLifecycleCallbacks`.

## 1.0.4

* Cleanup of Android code:
* A few minor formatting changes and additions of `@Nullable` annotations.
* Removed pass-through of `activityHashCode` to `GoogleMapController`.
* Replaced custom lifecycle state ints with `androidx.lifecycle.Lifecycle.State` enum.
* Fixed a bug where the Lifecycle object was being leaked `onDetachFromActivity`, by nulling out the field.
* Moved GoogleMapListener to its own file. Declaring multiple top level classes in the same file is discouraged.

## 1.0.3

* Update android compileSdkVersion to 29.

## 1.0.2

* Remove `io.flutter.embedded_views_preview` requirement from readme.

## 1.0.1

* Fix headline in the readme.

## 1.0.0 - Out of developer preview  🎉.

* Bump the minimal Flutter SDK to 1.22 where platform views are out of developer preview and performing better on iOS. Flutter 1.22 no longer requires adding the `io.flutter.embedded_views_preview` to `Info.plist` in iOS.

## 0.5.33

* Keep handling deprecated Android v1 classes for backward compatibility.

## 0.5.32

* Fix typo in google_maps_flutter/example/map_ui.dart.

## 0.5.31

* Geodesic Polyline support for iOS

## 0.5.30

* Add a `dispose` method to the controller to let the native side know that we're done with said controller.
* Call `controller.dispose()` from the `dispose` method of the `GoogleMap` widget.

## 0.5.29+1

* (ios) Pin dependency on GoogleMaps pod to `< 3.10`, to address https://github.com/flutter/flutter/issues/63447

## 0.5.29

* Pass a constant `_web_only_mapCreationId` to `platform.buildView`, so web can return a cached widget DOM when flutter attempts to repaint there.
* Modify some examples slightly so they're more web-friendly.

## 0.5.28+2

* Move test introduced in #2449 to its right location.

## 0.5.28+1

* Android: Make sure map view only calls onDestroy once.
* Android: Fix a memory leak regression caused in `0.5.26+4`.

## 0.5.28

* Android: Add liteModeEnabled option.

## 0.5.27+3

* iOS: Update the gesture recognizer blocking policy to "WaitUntilTouchesEnded", which fixes the camera idle callback not triggered issue.
* Update the min flutter version to 1.16.3.
* Skip `testTakeSnapshot` test on Android.

## 0.5.27+2

* Update lower bound of dart dependency to 2.1.0.

## 0.5.27+1

* Remove endorsement of `web` platform, it's not ready yet.

## 0.5.27

* Migrate the core plugin to use `google_maps_flutter_platform_interface` APIs.

## 0.5.26+4

* Android: Fix map view crash when "exit app" while using `FragmentActivity`.
* Android: Remove listeners from `GoogleMap` when disposing.

## 0.5.26+3

* iOS: observe the bounds update for the `GMSMapView` to reset the camera setting.
* Update UI related e2e tests to wait for camera update on the platform thread.

## 0.5.26+2

* Fix UIKit availability warnings and CocoaPods podspec lint warnings.

## 0.5.26+1

* Removes a errorneously added method from the GoogleMapController.h header file.

## 0.5.26

* Adds support for toggling zoom controls (Android only)

## 0.5.25+3

* Rename 'Page' in the example app to avoid type conflict with the Flutter Framework.

## 0.5.25+2

* Avoid unnecessary map elements updates by ignoring not platform related attributes (eg. onTap)

## 0.5.25+1

* Add takeSnapshot that takes a snapshot of the map.

## 0.5.25

* Add an optional param `mipmaps` for `BitmapDescriptor.fromAssetImage`.

## 0.5.24+1

* Make the pedantic dev_dependency explicit.

## 0.5.24

* Exposed `getZoomLevel` in `GoogleMapController`.

## 0.5.23+1

* Move core plugin to its own subdirectory, to prepare for federation.

## 0.5.23

* Add methods to programmatically control markers info windows.

## 0.5.22+3

* Fix polygon and circle stroke width according to device density

## 0.5.22+2

* Update README: Add steps to enable Google Map SDK in the Google Developer Console.

## 0.5.22+1

* Fix for toggling traffic layer on Android not working

## 0.5.22

* Support Android v2 embedding.
* Bump the min flutter version to `1.12.13+hotfix.5`.
* Fixes some e2e tests on Android.

## 0.5.21+17

* Fix Swift example in README.md.

## 0.5.21+16

* Fixed typo in LatLng's documentation.

## 0.5.21+15

* Remove the deprecated `author:` field from pubspec.yaml
* Migrate the plugin to the pubspec platforms manifest.
* Require Flutter SDK 1.10.0 or greater.

## 0.5.21+14

* Adds support for toggling 3D buildings.

## 0.5.21+13

* Add documentation.

## 0.5.21+12

* Update driver tests in the example app to e2e tests.

## 0.5.21+11

* Define clang module for iOS, fix analyzer warnings.

## 0.5.21+10

* Cast error.code to unsigned long to avoid using NSInteger as %ld format warnings.

## 0.5.21+9

* Remove AndroidX warnings.

## 0.5.21+8

* Add NS*ASSUME_NONNULL*\* macro to reduce iOS compiler warnings.

## 0.5.21+7

* Create a clone of cached elements in GoogleMap (Polyline, Polygon, etc.) to detect modifications
  if these objects are mutated instead of modified by copy.

## 0.5.21+6

* Override a default method to work around flutter/flutter#40126.

## 0.5.21+5

* Update and migrate iOS example project.

## 0.5.21+4

* Support projection methods to translate between screen and latlng coordinates.

## 0.5.21+3

* Fix `myLocationButton` bug in `google_maps_flutter` iOS.

## 0.5.21+2

* Fix more `prefer_const_constructors` analyzer warnings in example app.

## 0.5.21+1

* Fix `prefer_const_constructors` analyzer warnings in example app.

## 0.5.21

* Don't recreate map elements if they didn't change since last widget build.

## 0.5.20+6

* Adds support for toggling the traffic layer

## 0.5.20+5

* Allow (de-)serialization of CameraPosition

## 0.5.20+4

* Marker drag event

## 0.5.20+3

* Update Android play-services-maps to 17.0.0

## 0.5.20+2

* Android: Fix polyline width in building phase.

## 0.5.20+1

* Android: Unregister ActivityLifecycleCallbacks on activity destroy (fixes a memory leak).

## 0.5.20

* Add map toolbar support

## 0.5.19+2

* Fix polygons for iOS

## 0.5.19+1

* Fix polyline width according to device density

## 0.5.19

* Adds support for toggling Indoor View on or off.

* Allow BitmapDescriptor scaling override

## 0.5.18

* Fixed build issue on iOS.

## 0.5.17

* Add support for Padding.

## 0.5.16+1

* Update Dart code to conform to current Dart formatter.

## 0.5.16

* Add support for custom map styling.

## 0.5.15+1

* Add missing template type parameter to `invokeMethod` calls.
* Bump minimum Flutter version to 1.5.0.
* Replace invokeMethod with invokeMapMethod wherever necessary.

## 0.5.15

* Add support for Polygons.

## 0.5.14+1

* Example app update(comment out usage of the ImageStreamListener API which has a breaking change
  that's not yet on master). See: https://github.com/flutter/flutter/issues/33438

## 0.5.14

* Adds onLongPress callback for GoogleMap.

## 0.5.13

* Add support for Circle overlays.

## 0.5.12

* Prevent calling null callbacks and callbacks on removed objects.

## 0.5.11+1

* Android: Fix an issue where myLocationButtonEnabled setting was not propagated when set to false onMapLoad.

## 0.5.11

* Add myLocationButtonEnabled option.

## 0.5.10

* Support Color's alpha channel when converting to UIColor on iOS.

## 0.5.9

* BitmapDescriptor#fromBytes accounts for screen scale on ios.

## 0.5.8

* Remove some unused variables and rename method

## 0.5.7

* Add a BitmapDescriptor that is aware of scale.

## 0.5.6

* Add support for Polylines on GoogleMap.

## 0.5.5

* Enable iOS accessibility.

## 0.5.4

* Add method getVisibleRegion for get the latlng bounds of the visible map area.

## 0.5.3

* Added support setting marker icons from bytes.

## 0.5.2

* Added onTap for callback for GoogleMap.

## 0.5.1

* Update Android gradle version.
* Added infrastructure to write integration tests.

## 0.5.0

* Add a key parameter to the GoogleMap widget.

## 0.4.0

* Change events are call backs on GoogleMap widget.
* GoogleMapController no longer handles change events.
* trackCameraPosition is inferred from GoogleMap.onCameraMove being set.

## 0.3.0+3

* Update Android play-services-maps to 16.1.0

## 0.3.0+2

* Address an issue on iOS where icons were not loading.
* Add apache http library required false for Android.

## 0.3.0+1

* Add NSNull Checks for markers controller in iOS.
* Also address an issue where initial markers are set before initialization.

## 0.3.0

* **Breaking change**. Changed the Marker API to be
  widget based, it was controller based. Also changed the
  example app to account for the same.

## 0.2.0+6

* Updated the sample app in README.md.

## 0.2.0+5

* Skip the Gradle Android permissions lint for MyLocation (https://github.com/flutter/flutter/issues/28339)
* Suppress unchecked cast warning for the PlatformViewFactory creation parameters.

## 0.2.0+4

* Fixed a crash when the plugin is registered by a background FlutterView.

## 0.2.0+3

* Fixed a memory leak on Android - the map was not properly disposed.

## 0.2.0+2

* Log a more detailed warning at build time about the previous AndroidX
  migration.

## 0.2.0+1

* Fixed a bug which the camera is not positioned correctly at map initialization(temporary workaround)(https://github.com/flutter/flutter/issues/27550).

## 0.2.0

* **Breaking change**. Migrate from the deprecated original Android Support
  Library to AndroidX. This shouldn't result in any functional changes, but it
  requires any Android apps using this plugin to [also
  migrate](https://developer.android.com/jetpack/androidx/migrate) if they're
  using the original support library.

## 0.1.0

* Move the map options from the GoogleMapOptions class to GoogleMap widget parameters.

## 0.0.3+3

* Relax Flutter version requirement to 0.11.9.

## 0.0.3+2

* Update README to recommend using the package from pub.

## 0.0.3+1

* Bug fix: custom marker images were not working on iOS as we were not keeping
  a reference to the plugin registrar so couldn't fetch assets.

## 0.0.3

* Don't export `dart:async`.
* Update the minimal required Flutter SDK version to one that supports embedding platform views.

## 0.0.2

* Initial developers preview release.<|MERGE_RESOLUTION|>--- conflicted
+++ resolved
@@ -1,16 +1,13 @@
 ## 2.2.0
 
 * Adds support for heatmap layers.
-<<<<<<< HEAD
 * Adds options for gesture handling and tilt controls on web.
-=======
 * Removes unnecessary imports.
 
 ## 2.1.4
 
 * Updates Android Google maps sdk version to `18.0.2`.
 * Adds OS version support information to README.
->>>>>>> dd3c82fb
 
 ## 2.1.3
 
