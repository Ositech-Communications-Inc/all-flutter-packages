<<<<<<< HEAD

## 2.2.0

* Removes dependencies from `pubspec.yaml` that are only needed in `example/pubspec.yaml`
* Updates Android compileSdkVersion to 31.
* Adds options for gesture handling and tilt controls on web.
=======
## 2.1.2

* Removes dependencies from `pubspec.yaml` that are only needed in `example/pubspec.yaml`
* Updates Android compileSdkVersion to 31.
* Internal code cleanup for stricter analysis options.
>>>>>>> 6f6cd782

## 2.1.1

* Suppresses unchecked cast warning.

## 2.1.0

* Add iOS unit and UI integration test targets.
* Provide access to Hybrid Composition on Android through the `GoogleMap` widget.

## 2.0.11

* Add additional marker drag events.

## 2.0.10

* Update minimum Flutter SDK to 2.5 and iOS deployment target to 9.0.

## 2.0.9

* Fix Android `NullPointerException` caused by the `GoogleMapController` being disposed before `GoogleMap` was ready.

## 2.0.8

* Mark iOS arm64 simulators as unsupported.

## 2.0.7

* Add iOS unit and UI integration test targets.
* Exclude arm64 simulators in example app.
* Remove references to the Android V1 embedding.

## 2.0.6

* Migrate maven repo from jcenter to mavenCentral.

## 2.0.5

* Google Maps requires at least Android SDK 20.

## 2.0.4

* Unpin iOS GoogleMaps pod dependency version.

## 2.0.3

* Fix incorrect typecast in TileOverlay example.
* Fix english wording in instructions.

## 2.0.2

* Update flutter\_plugin\_android\_lifecycle dependency to 2.0.1 to fix an R8 issue
  on some versions.

## 2.0.1

* Update platform\_plugin\_interface version requirement.

## 2.0.0

* Migrate to null-safety
* BREAKING CHANGE: Passing an unknown map object ID (e.g., MarkerId) to a
  method, it will throw an `UnknownMapObjectIDError`. Previously it would
  either silently do nothing, or throw an error trying to call a function on
  `null`, depneding on the method.

## 1.2.0

* Support custom tiles.

## 1.1.1

* Fix in example app to properly place polyline at initial camera position.

## 1.1.0

* Add support for holes in Polygons.

## 1.0.10

* Update the example app: remove the deprecated `RaisedButton` and `FlatButton` widgets.

## 1.0.9

* Fix outdated links across a number of markdown files ([#3276](https://github.com/flutter/plugins/pull/3276))

## 1.0.8

* Update Flutter SDK constraint.

## 1.0.7

* Android: Handle deprecation & unchecked warning as error.

## 1.0.6

* Update Dart SDK constraint in example.
* Remove unused `test` dependency in the example app.

## 1.0.5

Overhaul lifecycle management in GoogleMapsPlugin.

GoogleMapController is now uniformly driven by implementing `DefaultLifecycleObserver`. That observer is registered to a lifecycle from one of three sources:

1. For v2 plugin registration, `GoogleMapsPlugin` obtains the lifecycle via `ActivityAware` methods.
2. For v1 plugin registration, if the activity implements `LifecycleOwner`, it's lifecycle is used directly.
3. For v1 plugin registration, if the activity does not implement `LifecycleOwner`, a proxy lifecycle is created and driven via `ActivityLifecycleCallbacks`.

## 1.0.4

* Cleanup of Android code:
* A few minor formatting changes and additions of `@Nullable` annotations.
* Removed pass-through of `activityHashCode` to `GoogleMapController`.
* Replaced custom lifecycle state ints with `androidx.lifecycle.Lifecycle.State` enum.
* Fixed a bug where the Lifecycle object was being leaked `onDetachFromActivity`, by nulling out the field.
* Moved GoogleMapListener to its own file. Declaring multiple top level classes in the same file is discouraged.

## 1.0.3

* Update android compileSdkVersion to 29.

## 1.0.2

* Remove `io.flutter.embedded_views_preview` requirement from readme.

## 1.0.1

* Fix headline in the readme.

## 1.0.0 - Out of developer preview  🎉.

* Bump the minimal Flutter SDK to 1.22 where platform views are out of developer preview and performing better on iOS. Flutter 1.22 no longer requires adding the `io.flutter.embedded_views_preview` to `Info.plist` in iOS.

## 0.5.33

* Keep handling deprecated Android v1 classes for backward compatibility.

## 0.5.32

* Fix typo in google_maps_flutter/example/map_ui.dart.

## 0.5.31

* Geodesic Polyline support for iOS

## 0.5.30

* Add a `dispose` method to the controller to let the native side know that we're done with said controller.
* Call `controller.dispose()` from the `dispose` method of the `GoogleMap` widget.

## 0.5.29+1

* (ios) Pin dependency on GoogleMaps pod to `< 3.10`, to address https://github.com/flutter/flutter/issues/63447

## 0.5.29

* Pass a constant `_web_only_mapCreationId` to `platform.buildView`, so web can return a cached widget DOM when flutter attempts to repaint there.
* Modify some examples slightly so they're more web-friendly.

## 0.5.28+2

* Move test introduced in #2449 to its right location.

## 0.5.28+1

* Android: Make sure map view only calls onDestroy once.
* Android: Fix a memory leak regression caused in `0.5.26+4`.

## 0.5.28

* Android: Add liteModeEnabled option.

## 0.5.27+3

* iOS: Update the gesture recognizer blocking policy to "WaitUntilTouchesEnded", which fixes the camera idle callback not triggered issue.
* Update the min flutter version to 1.16.3.
* Skip `testTakeSnapshot` test on Android.

## 0.5.27+2

* Update lower bound of dart dependency to 2.1.0.

## 0.5.27+1

* Remove endorsement of `web` platform, it's not ready yet.

## 0.5.27

* Migrate the core plugin to use `google_maps_flutter_platform_interface` APIs.

## 0.5.26+4

* Android: Fix map view crash when "exit app" while using `FragmentActivity`.
* Android: Remove listeners from `GoogleMap` when disposing.

## 0.5.26+3

* iOS: observe the bounds update for the `GMSMapView` to reset the camera setting.
* Update UI related e2e tests to wait for camera update on the platform thread.

## 0.5.26+2

* Fix UIKit availability warnings and CocoaPods podspec lint warnings.

## 0.5.26+1

* Removes a errorneously added method from the GoogleMapController.h header file.

## 0.5.26

* Adds support for toggling zoom controls (Android only)

## 0.5.25+3

* Rename 'Page' in the example app to avoid type conflict with the Flutter Framework.

## 0.5.25+2

* Avoid unnecessary map elements updates by ignoring not platform related attributes (eg. onTap)

## 0.5.25+1

* Add takeSnapshot that takes a snapshot of the map.

## 0.5.25

* Add an optional param `mipmaps` for `BitmapDescriptor.fromAssetImage`.

## 0.5.24+1

* Make the pedantic dev_dependency explicit.

## 0.5.24

* Exposed `getZoomLevel` in `GoogleMapController`.

## 0.5.23+1

* Move core plugin to its own subdirectory, to prepare for federation.

## 0.5.23

* Add methods to programmatically control markers info windows.

## 0.5.22+3

* Fix polygon and circle stroke width according to device density

## 0.5.22+2

* Update README: Add steps to enable Google Map SDK in the Google Developer Console.

## 0.5.22+1

* Fix for toggling traffic layer on Android not working

## 0.5.22

* Support Android v2 embedding.
* Bump the min flutter version to `1.12.13+hotfix.5`.
* Fixes some e2e tests on Android.

## 0.5.21+17

* Fix Swift example in README.md.

## 0.5.21+16

* Fixed typo in LatLng's documentation.

## 0.5.21+15

* Remove the deprecated `author:` field from pubspec.yaml
* Migrate the plugin to the pubspec platforms manifest.
* Require Flutter SDK 1.10.0 or greater.

## 0.5.21+14

* Adds support for toggling 3D buildings.

## 0.5.21+13

* Add documentation.

## 0.5.21+12

* Update driver tests in the example app to e2e tests.

## 0.5.21+11

* Define clang module for iOS, fix analyzer warnings.

## 0.5.21+10

* Cast error.code to unsigned long to avoid using NSInteger as %ld format warnings.

## 0.5.21+9

* Remove AndroidX warnings.

## 0.5.21+8

* Add NS*ASSUME_NONNULL*\* macro to reduce iOS compiler warnings.

## 0.5.21+7

* Create a clone of cached elements in GoogleMap (Polyline, Polygon, etc.) to detect modifications
  if these objects are mutated instead of modified by copy.

## 0.5.21+6

* Override a default method to work around flutter/flutter#40126.

## 0.5.21+5

* Update and migrate iOS example project.

## 0.5.21+4

* Support projection methods to translate between screen and latlng coordinates.

## 0.5.21+3

* Fix `myLocationButton` bug in `google_maps_flutter` iOS.

## 0.5.21+2

* Fix more `prefer_const_constructors` analyzer warnings in example app.

## 0.5.21+1

* Fix `prefer_const_constructors` analyzer warnings in example app.

## 0.5.21

* Don't recreate map elements if they didn't change since last widget build.

## 0.5.20+6

* Adds support for toggling the traffic layer

## 0.5.20+5

* Allow (de-)serialization of CameraPosition

## 0.5.20+4

* Marker drag event

## 0.5.20+3

* Update Android play-services-maps to 17.0.0

## 0.5.20+2

* Android: Fix polyline width in building phase.

## 0.5.20+1

* Android: Unregister ActivityLifecycleCallbacks on activity destroy (fixes a memory leak).

## 0.5.20

* Add map toolbar support

## 0.5.19+2

* Fix polygons for iOS

## 0.5.19+1

* Fix polyline width according to device density

## 0.5.19

* Adds support for toggling Indoor View on or off.

* Allow BitmapDescriptor scaling override

## 0.5.18

* Fixed build issue on iOS.

## 0.5.17

* Add support for Padding.

## 0.5.16+1

* Update Dart code to conform to current Dart formatter.

## 0.5.16

* Add support for custom map styling.

## 0.5.15+1

* Add missing template type parameter to `invokeMethod` calls.
* Bump minimum Flutter version to 1.5.0.
* Replace invokeMethod with invokeMapMethod wherever necessary.

## 0.5.15

* Add support for Polygons.

## 0.5.14+1

* Example app update(comment out usage of the ImageStreamListener API which has a breaking change
  that's not yet on master). See: https://github.com/flutter/flutter/issues/33438

## 0.5.14

* Adds onLongPress callback for GoogleMap.

## 0.5.13

* Add support for Circle overlays.

## 0.5.12

* Prevent calling null callbacks and callbacks on removed objects.

## 0.5.11+1

* Android: Fix an issue where myLocationButtonEnabled setting was not propagated when set to false onMapLoad.

## 0.5.11

* Add myLocationButtonEnabled option.

## 0.5.10

* Support Color's alpha channel when converting to UIColor on iOS.

## 0.5.9

* BitmapDescriptor#fromBytes accounts for screen scale on ios.

## 0.5.8

* Remove some unused variables and rename method

## 0.5.7

* Add a BitmapDescriptor that is aware of scale.

## 0.5.6

* Add support for Polylines on GoogleMap.

## 0.5.5

* Enable iOS accessibility.

## 0.5.4

* Add method getVisibleRegion for get the latlng bounds of the visible map area.

## 0.5.3

* Added support setting marker icons from bytes.

## 0.5.2

* Added onTap for callback for GoogleMap.

## 0.5.1

* Update Android gradle version.
* Added infrastructure to write integration tests.

## 0.5.0

* Add a key parameter to the GoogleMap widget.

## 0.4.0

* Change events are call backs on GoogleMap widget.
* GoogleMapController no longer handles change events.
* trackCameraPosition is inferred from GoogleMap.onCameraMove being set.

## 0.3.0+3

* Update Android play-services-maps to 16.1.0

## 0.3.0+2

* Address an issue on iOS where icons were not loading.
* Add apache http library required false for Android.

## 0.3.0+1

* Add NSNull Checks for markers controller in iOS.
* Also address an issue where initial markers are set before initialization.

## 0.3.0

* **Breaking change**. Changed the Marker API to be
  widget based, it was controller based. Also changed the
  example app to account for the same.

## 0.2.0+6

* Updated the sample app in README.md.

## 0.2.0+5

* Skip the Gradle Android permissions lint for MyLocation (https://github.com/flutter/flutter/issues/28339)
* Suppress unchecked cast warning for the PlatformViewFactory creation parameters.

## 0.2.0+4

* Fixed a crash when the plugin is registered by a background FlutterView.

## 0.2.0+3

* Fixed a memory leak on Android - the map was not properly disposed.

## 0.2.0+2

* Log a more detailed warning at build time about the previous AndroidX
  migration.

## 0.2.0+1

* Fixed a bug which the camera is not positioned correctly at map initialization(temporary workaround)(https://github.com/flutter/flutter/issues/27550).

## 0.2.0

* **Breaking change**. Migrate from the deprecated original Android Support
  Library to AndroidX. This shouldn't result in any functional changes, but it
  requires any Android apps using this plugin to [also
  migrate](https://developer.android.com/jetpack/androidx/migrate) if they're
  using the original support library.

## 0.1.0

* Move the map options from the GoogleMapOptions class to GoogleMap widget parameters.

## 0.0.3+3

* Relax Flutter version requirement to 0.11.9.

## 0.0.3+2

* Update README to recommend using the package from pub.

## 0.0.3+1

* Bug fix: custom marker images were not working on iOS as we were not keeping
  a reference to the plugin registrar so couldn't fetch assets.

## 0.0.3

* Don't export `dart:async`.
* Update the minimal required Flutter SDK version to one that supports embedding platform views.

## 0.0.2

* Initial developers preview release.<|MERGE_RESOLUTION|>--- conflicted
+++ resolved
@@ -1,17 +1,13 @@
-<<<<<<< HEAD
 
 ## 2.2.0
 
-* Removes dependencies from `pubspec.yaml` that are only needed in `example/pubspec.yaml`
-* Updates Android compileSdkVersion to 31.
 * Adds options for gesture handling and tilt controls on web.
-=======
+
 ## 2.1.2
 
 * Removes dependencies from `pubspec.yaml` that are only needed in `example/pubspec.yaml`
 * Updates Android compileSdkVersion to 31.
 * Internal code cleanup for stricter analysis options.
->>>>>>> 6f6cd782
 
 ## 2.1.1
 
