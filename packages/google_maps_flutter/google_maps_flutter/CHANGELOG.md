--- conflicted
+++ resolved
@@ -1,15 +1,11 @@
 ## 2.2.0
 
 * Adds support for heatmap layers.
-<<<<<<< HEAD
-* Adds options for gesture handling and tilt controls on web.
-=======
 * Fixes iOS native unit tests on M1 devices.
 * Minor fixes for new analysis options.
 
 ## 2.1.5
 
->>>>>>> d1a88569
 * Removes unnecessary imports.
 * Fixes library_private_types_in_public_api, sort_child_properties_last and use_key_in_widget_constructors
   lint warnings.
