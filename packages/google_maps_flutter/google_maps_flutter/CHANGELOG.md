--- conflicted
+++ resolved
@@ -1,13 +1,11 @@
-<<<<<<< HEAD
 ## 2.3.0
 
 * Adds options for gesture handling and tilt controls on web.
-=======
+
 ## 2.2.2
 
 * Modified `README.md` to fix minor syntax issues and added Code Excerpt to `README.md`.
 * Updates code for new analysis options.
->>>>>>> 72f81085
 * Updates code for `no_leading_underscores_for_local_identifiers` lint.
 
 ## 2.2.1
