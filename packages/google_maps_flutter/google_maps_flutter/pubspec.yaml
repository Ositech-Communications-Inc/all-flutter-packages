--- conflicted
+++ resolved
@@ -19,18 +19,9 @@
 dependencies:
   flutter:
     sdk: flutter
-<<<<<<< HEAD
-  flutter_plugin_android_lifecycle: ^2.0.1
-  google_maps_flutter_platform_interface:
-    git:
-      url: https://github.com/Rexios80/plugins-1
-      ref: e7fccdd9b9fd91d7e063a4018122849498a84fd4
-      path: packages/google_maps_flutter/google_maps_flutter_platform_interface
-=======
   google_maps_flutter_android: ^2.1.10
   google_maps_flutter_ios: ^2.1.10
   google_maps_flutter_platform_interface: ^2.2.1
->>>>>>> 4e267ddd
 
 dev_dependencies:
   flutter_test:
