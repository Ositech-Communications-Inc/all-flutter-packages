--- conflicted
+++ resolved
@@ -29,9 +29,6 @@
   plugin_platform_interface: ^2.0.0
   stream_transform: ^2.0.0
 
-<<<<<<< HEAD
-dependency_overrides:
-=======
 
 # FOR TESTING ONLY. DO NOT MERGE.
 dependency_overrides:
@@ -39,6 +36,5 @@
     path: ../google_maps_flutter_android
   google_maps_flutter_ios:
     path: ../google_maps_flutter_ios
->>>>>>> 43ba9544
   google_maps_flutter_platform_interface:
     path: ../google_maps_flutter_platform_interface