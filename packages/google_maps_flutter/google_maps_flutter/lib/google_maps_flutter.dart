// Copyright 2013 The Flutter Authors. All rights reserved.
// Use of this source code is governed by a BSD-style license that can be
// found in the LICENSE file.

library google_maps_flutter;

import 'dart:async';
import 'dart:io';
// TODO(a14n): remove this import once Flutter 3.1 or later reaches stable (including flutter/flutter#104231)
// ignore: unnecessary_import
import 'dart:typed_data';

import 'package:flutter/foundation.dart';
import 'package:flutter/gestures.dart';
import 'package:flutter/material.dart';
import 'package:flutter/services.dart';
import 'package:google_maps_flutter_platform_interface/google_maps_flutter_platform_interface.dart';

export 'package:google_maps_flutter_platform_interface/google_maps_flutter_platform_interface.dart'
    show
        ArgumentCallbacks,
        ArgumentCallback,
        BitmapDescriptor,
        CameraPosition,
        CameraPositionCallback,
        CameraTargetBounds,
        CameraUpdate,
        Cap,
        Circle,
        CircleId,
<<<<<<< HEAD
        WebGestureHandling,
=======
        Heatmap,
        HeatmapGradient,
        HeatmapId,
>>>>>>> ccc9ca25
        InfoWindow,
        JointType,
        LatLng,
        LatLngBounds,
        WeightedLatLng,
        MapStyleException,
        MapType,
        Marker,
        MarkerId,
        MinMaxZoomPreference,
        PatternItem,
        Polygon,
        PolygonId,
        Polyline,
        PolylineId,
        ScreenCoordinate,
        Tile,
        TileOverlayId,
        TileOverlay,
        TileProvider;

part 'src/controller.dart';
part 'src/google_map.dart';<|MERGE_RESOLUTION|>--- conflicted
+++ resolved
@@ -28,13 +28,10 @@
         Cap,
         Circle,
         CircleId,
-<<<<<<< HEAD
-        WebGestureHandling,
-=======
         Heatmap,
         HeatmapGradient,
         HeatmapId,
->>>>>>> ccc9ca25
+        WebGestureHandling,
         InfoWindow,
         JointType,
         LatLng,
