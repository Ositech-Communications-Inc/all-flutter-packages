--- conflicted
+++ resolved
@@ -28,14 +28,11 @@
         Cap,
         Circle,
         CircleId,
-<<<<<<< HEAD
+        WebGestureHandling,
         Heatmap,
         HeatmapGradient,
         HeatmapGradientColor,
         HeatmapId,
-=======
-        WebGestureHandling,
->>>>>>> 4c73eea4
         InfoWindow,
         JointType,
         LatLng,
