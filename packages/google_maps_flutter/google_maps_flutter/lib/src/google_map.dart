// Copyright 2013 The Flutter Authors. All rights reserved.
// Use of this source code is governed by a BSD-style license that can be
// found in the LICENSE file.

part of google_maps_flutter;

/// Callback method for when the map is ready to be used.
///
/// Pass to [GoogleMap.onMapCreated] to receive a [GoogleMapController] when the
/// map is created.
typedef MapCreatedCallback = void Function(GoogleMapController controller);

// This counter is used to provide a stable "constant" initialization id
// to the buildView function, so the web implementation can use it as a
// cache key. This needs to be provided from the outside, because web
// views seem to re-render much more often that mobile platform views.
int _nextMapCreationId = 0;

/// Error thrown when an unknown map object ID is provided to a method.
class UnknownMapObjectIdError extends Error {
  /// Creates an assertion error with the provided [message].
  UnknownMapObjectIdError(this.objectType, this.objectId, [this.context]);

  /// The name of the map object whose ID is unknown.
  final String objectType;

  /// The unknown maps object ID.
  final MapsObjectId<Object> objectId;

  /// The context where the error occurred.
  final String? context;

  @override
  String toString() {
    if (context != null) {
      return 'Unknown $objectType ID "${objectId.value}" in $context';
    }
    return 'Unknown $objectType ID "${objectId.value}"';
  }
}

/// Android specific settings for [GoogleMap].
class AndroidGoogleMapsFlutter {
  AndroidGoogleMapsFlutter._();

  /// Whether to render [GoogleMap] with a [AndroidViewSurface] to build the Google Maps widget.
  ///
  /// This implementation uses hybrid composition to render the Google Maps
  /// Widget on Android. This comes at the cost of some performance on Android
  /// versions below 10. See
  /// https://flutter.dev/docs/development/platform-integration/platform-views#performance for more
  /// information.
  ///
  /// Defaults to false.
  static bool get useAndroidViewSurface {
    final GoogleMapsFlutterPlatform platform =
        GoogleMapsFlutterPlatform.instance;
    if (platform is MethodChannelGoogleMapsFlutter) {
      return platform.useAndroidViewSurface;
    }
    return false;
  }

  /// Set whether to render [GoogleMap] with a [AndroidViewSurface] to build the Google Maps widget.
  ///
  /// This implementation uses hybrid composition to render the Google Maps
  /// Widget on Android. This comes at the cost of some performance on Android
  /// versions below 10. See
  /// https://flutter.dev/docs/development/platform-integration/platform-views#performance for more
  /// information.
  ///
  /// Defaults to false.
  static set useAndroidViewSurface(bool useAndroidViewSurface) {
    final GoogleMapsFlutterPlatform platform =
        GoogleMapsFlutterPlatform.instance;
    if (platform is MethodChannelGoogleMapsFlutter) {
      platform.useAndroidViewSurface = useAndroidViewSurface;
    }
  }
}

/// A widget which displays a map with data obtained from the Google Maps service.
class GoogleMap extends StatefulWidget {
  /// Creates a widget displaying data from Google Maps services.
  ///
  /// [AssertionError] will be thrown if [initialCameraPosition] is null;
  const GoogleMap({
    Key? key,
    required this.initialCameraPosition,
    this.onMapCreated,
    this.gestureRecognizers = const <Factory<OneSequenceGestureRecognizer>>{},
    this.webGestureHandling,
    this.compassEnabled = true,
    this.mapToolbarEnabled = true,
    this.cameraTargetBounds = CameraTargetBounds.unbounded,
    this.mapType = MapType.normal,
    this.minMaxZoomPreference = MinMaxZoomPreference.unbounded,
    this.rotateGesturesEnabled = true,
    this.scrollGesturesEnabled = true,
    this.zoomControlsEnabled = true,
    this.zoomGesturesEnabled = true,
    this.liteModeEnabled = false,
    this.tiltGesturesEnabled = true,
    this.fortyFiveDegreeImageryEnabled = false,
    this.myLocationEnabled = false,
    this.myLocationButtonEnabled = true,
    this.layoutDirection,

    /// If no padding is specified default padding will be 0.
    this.padding = const EdgeInsets.all(0),
    this.indoorViewEnabled = false,
    this.trafficEnabled = false,
    this.buildingsEnabled = true,
    this.markers = const <Marker>{},
    this.polygons = const <Polygon>{},
    this.polylines = const <Polyline>{},
    this.circles = const <Circle>{},
    this.heatmaps = const <Heatmap>{},
    this.onCameraMoveStarted,
    this.tileOverlays = const <TileOverlay>{},
    this.onCameraMove,
    this.onCameraIdle,
    this.onTap,
    this.onLongPress,
  })  : assert(initialCameraPosition != null),
        super(key: key);

  /// Callback method for when the map is ready to be used.
  ///
  /// Used to receive a [GoogleMapController] for this [GoogleMap].
  final MapCreatedCallback? onMapCreated;

  /// The initial position of the map's camera.
  final CameraPosition initialCameraPosition;

  /// True if the map should show a compass when rotated.
  final bool compassEnabled;

  /// True if the map should show a toolbar when you interact with the map. Android only.
  final bool mapToolbarEnabled;

  /// Geographical bounding box for the camera target.
  final CameraTargetBounds cameraTargetBounds;

  /// Type of map tiles to be rendered.
  final MapType mapType;

  /// The layout direction to use for the embedded view.
  ///
  /// If this is null, the ambient [Directionality] is used instead. If there is
  /// no ambient [Directionality], [TextDirection.ltr] is used.
  final TextDirection? layoutDirection;

  /// Preferred bounds for the camera zoom level.
  ///
  /// Actual bounds depend on map data and device.
  final MinMaxZoomPreference minMaxZoomPreference;

  /// True if the map view should respond to rotate gestures.
  final bool rotateGesturesEnabled;

  /// True if the map view should respond to scroll gestures.
  final bool scrollGesturesEnabled;

  /// True if the map view should show zoom controls. This includes two buttons
  /// to zoom in and zoom out. The default value is to show zoom controls.
  ///
  /// This is only supported on Android. And this field is silently ignored on iOS.
  final bool zoomControlsEnabled;

  /// True if the map view should respond to zoom gestures.
  final bool zoomGesturesEnabled;

  /// True if the map view should be in lite mode. Android only.
  ///
  /// See https://developers.google.com/maps/documentation/android-sdk/lite#overview_of_lite_mode for more details.
  final bool liteModeEnabled;

  /// True if the map view should respond to tilt gestures.
  final bool tiltGesturesEnabled;

  /// True if 45 degree imagery should be enabled. Web only.
  final bool fortyFiveDegreeImageryEnabled;

  /// Padding to be set on map. See https://developers.google.com/maps/documentation/android-sdk/map#map_padding for more details.
  final EdgeInsets padding;

  /// Markers to be placed on the map.
  final Set<Marker> markers;

  /// Polygons to be placed on the map.
  final Set<Polygon> polygons;

  /// Polylines to be placed on the map.
  final Set<Polyline> polylines;

  /// Circles to be placed on the map.
  final Set<Circle> circles;

  /// Heatmaps to show on the map.
  final Set<Heatmap> heatmaps;

  /// Tile overlays to be placed on the map.
  final Set<TileOverlay> tileOverlays;

  /// Called when the camera starts moving.
  ///
  /// This can be initiated by the following:
  /// 1. Non-gesture animation initiated in response to user actions.
  ///    For example: zoom buttons, my location button, or marker clicks.
  /// 2. Programmatically initiated animation.
  /// 3. Camera motion initiated in response to user gestures on the map.
  ///    For example: pan, tilt, pinch to zoom, or rotate.
  final VoidCallback? onCameraMoveStarted;

  /// Called repeatedly as the camera continues to move after an
  /// onCameraMoveStarted call.
  ///
  /// This may be called as often as once every frame and should
  /// not perform expensive operations.
  final CameraPositionCallback? onCameraMove;

  /// Called when camera movement has ended, there are no pending
  /// animations and the user has stopped interacting with the map.
  final VoidCallback? onCameraIdle;

  /// Called every time a [GoogleMap] is tapped.
  final ArgumentCallback<LatLng>? onTap;

  /// Called every time a [GoogleMap] is long pressed.
  final ArgumentCallback<LatLng>? onLongPress;

  /// True if a "My Location" layer should be shown on the map.
  ///
  /// This layer includes a location indicator at the current device location,
  /// as well as a My Location button.
  /// * The indicator is a small blue dot if the device is stationary, or a
  /// chevron if the device is moving.
  /// * The My Location button animates to focus on the user's current location
  /// if the user's location is currently known.
  ///
  /// Enabling this feature requires adding location permissions to both native
  /// platforms of your app.
  /// * On Android add either
  /// `<uses-permission android:name="android.permission.ACCESS_FINE_LOCATION" />`
  /// or `<uses-permission android:name="android.permission.ACCESS_COARSE_LOCATION" />`
  /// to your `AndroidManifest.xml` file. `ACCESS_COARSE_LOCATION` returns a
  /// location with an accuracy approximately equivalent to a city block, while
  /// `ACCESS_FINE_LOCATION` returns as precise a location as possible, although
  /// it consumes more battery power. You will also need to request these
  /// permissions during run-time. If they are not granted, the My Location
  /// feature will fail silently.
  /// * On iOS add a `NSLocationWhenInUseUsageDescription` key to your
  /// `Info.plist` file. This will automatically prompt the user for permissions
  /// when the map tries to turn on the My Location layer.
  final bool myLocationEnabled;

  /// Enables or disables the my-location button.
  ///
  /// The my-location button causes the camera to move such that the user's
  /// location is in the center of the map. If the button is enabled, it is
  /// only shown when the my-location layer is enabled.
  ///
  /// By default, the my-location button is enabled (and hence shown when the
  /// my-location layer is enabled).
  ///
  /// See also:
  ///   * [myLocationEnabled] parameter.
  final bool myLocationButtonEnabled;

  /// Enables or disables the indoor view from the map
  final bool indoorViewEnabled;

  /// Enables or disables the traffic layer of the map
  final bool trafficEnabled;

  /// Enables or disables showing 3D buildings where available
  final bool buildingsEnabled;

  /// Which gestures should be consumed by the map.
  ///
  /// It is possible for other gesture recognizers to be competing with the map on pointer
  /// events, e.g if the map is inside a [ListView] the [ListView] will want to handle
  /// vertical drags. The map will claim gestures that are recognized by any of the
  /// recognizers on this list.
  ///
  /// When this set is empty, the map will only handle pointer events for gestures that
  /// were not claimed by any other gesture recognizer.
  final Set<Factory<OneSequenceGestureRecognizer>> gestureRecognizers;

  /// This setting controls how the API handles gestures on the map. Web only.
  ///
  /// See [WebGestureHandling] for more details.
  final WebGestureHandling? webGestureHandling;

  /// Creates a [State] for this [GoogleMap].
  @override
  State createState() => _GoogleMapState();
}

class _GoogleMapState extends State<GoogleMap> {
  final int _mapId = _nextMapCreationId++;

  final Completer<GoogleMapController> _controller =
      Completer<GoogleMapController>();

  Map<MarkerId, Marker> _markers = <MarkerId, Marker>{};
  Map<PolygonId, Polygon> _polygons = <PolygonId, Polygon>{};
  Map<PolylineId, Polyline> _polylines = <PolylineId, Polyline>{};
  Map<CircleId, Circle> _circles = <CircleId, Circle>{};
  Map<HeatmapId, Heatmap> _heatmaps = <HeatmapId, Heatmap>{};
<<<<<<< HEAD
  late _GoogleMapOptions _googleMapOptions;
=======
  late MapConfiguration _mapConfiguration;
>>>>>>> 441f9231

  @override
  Widget build(BuildContext context) {
    return GoogleMapsFlutterPlatform.instance.buildViewWithConfiguration(
      _mapId,
      onPlatformViewCreated,
<<<<<<< HEAD
      textDirection: widget.layoutDirection ??
          Directionality.maybeOf(context) ??
          TextDirection.ltr,
      initialCameraPosition: widget.initialCameraPosition,
      markers: widget.markers,
      polygons: widget.polygons,
      polylines: widget.polylines,
      circles: widget.circles,
      heatmaps: widget.heatmaps,
      gestureRecognizers: widget.gestureRecognizers,
      mapOptions: _googleMapOptions.toMap(),
=======
      widgetConfiguration: MapWidgetConfiguration(
        textDirection: widget.layoutDirection ??
            Directionality.maybeOf(context) ??
            TextDirection.ltr,
        initialCameraPosition: widget.initialCameraPosition,
        gestureRecognizers: widget.gestureRecognizers,
      ),
      mapObjects: MapObjects(
        markers: widget.markers,
        polygons: widget.polygons,
        polylines: widget.polylines,
        circles: widget.circles,
        heatmaps: widget.heatmaps,
      ),
      mapConfiguration: _mapConfiguration,
>>>>>>> 441f9231
    );
  }

  @override
  void initState() {
    super.initState();
    _mapConfiguration = _configurationFromMapWidget(widget);
    _markers = keyByMarkerId(widget.markers);
    _polygons = keyByPolygonId(widget.polygons);
    _polylines = keyByPolylineId(widget.polylines);
    _circles = keyByCircleId(widget.circles);
    _heatmaps = keyByHeatmapId(widget.heatmaps);
  }

  @override
  void dispose() {
    _disposeController();
    super.dispose();
  }

  Future<void> _disposeController() async {
    final GoogleMapController controller = await _controller.future;
    controller.dispose();
  }

  @override
  void didUpdateWidget(GoogleMap oldWidget) {
    super.didUpdateWidget(oldWidget);
    _updateOptions();
    _updateMarkers();
    _updatePolygons();
    _updatePolylines();
    _updateCircles();
    _updateHeatmaps();
    _updateTileOverlays();
  }

  Future<void> _updateOptions() async {
    final MapConfiguration newConfig = _configurationFromMapWidget(widget);
    final MapConfiguration updates = newConfig.diffFrom(_mapConfiguration);
    if (updates.isEmpty) {
      return;
    }
    final GoogleMapController controller = await _controller.future;
    // ignore: unawaited_futures
    controller._updateMapConfiguration(updates);
    _mapConfiguration = newConfig;
  }

  Future<void> _updateMarkers() async {
    final GoogleMapController controller = await _controller.future;
    // ignore: unawaited_futures
    controller._updateMarkers(
        MarkerUpdates.from(_markers.values.toSet(), widget.markers));
    _markers = keyByMarkerId(widget.markers);
  }

  Future<void> _updatePolygons() async {
    final GoogleMapController controller = await _controller.future;
    // ignore: unawaited_futures
    controller._updatePolygons(
        PolygonUpdates.from(_polygons.values.toSet(), widget.polygons));
    _polygons = keyByPolygonId(widget.polygons);
  }

  Future<void> _updatePolylines() async {
    final GoogleMapController controller = await _controller.future;
    // ignore: unawaited_futures
    controller._updatePolylines(
        PolylineUpdates.from(_polylines.values.toSet(), widget.polylines));
    _polylines = keyByPolylineId(widget.polylines);
  }

  Future<void> _updateCircles() async {
    final GoogleMapController controller = await _controller.future;
    // ignore: unawaited_futures
    controller._updateCircles(
        CircleUpdates.from(_circles.values.toSet(), widget.circles));
    _circles = keyByCircleId(widget.circles);
  }

  Future<void> _updateHeatmaps() async {
    final GoogleMapController controller = await _controller.future;
    // ignore: unawaited_futures
    controller._updateHeatmaps(
      HeatmapUpdates.from(_heatmaps.values.toSet(), widget.heatmaps),
    );
    _heatmaps = keyByHeatmapId(widget.heatmaps);
  }

  Future<void> _updateTileOverlays() async {
    final GoogleMapController controller = await _controller.future;
    // ignore: unawaited_futures
    controller._updateTileOverlays(widget.tileOverlays);
  }

  Future<void> onPlatformViewCreated(int id) async {
    final GoogleMapController controller = await GoogleMapController.init(
      id,
      widget.initialCameraPosition,
      this,
    );
    _controller.complete(controller);
    _updateTileOverlays();
    final MapCreatedCallback? onMapCreated = widget.onMapCreated;
    if (onMapCreated != null) {
      onMapCreated(controller);
    }
  }

  void onMarkerTap(MarkerId markerId) {
    assert(markerId != null);
    final Marker? marker = _markers[markerId];
    if (marker == null) {
      throw UnknownMapObjectIdError('marker', markerId, 'onTap');
    }
    final VoidCallback? onTap = marker.onTap;
    if (onTap != null) {
      onTap();
    }
  }

  void onMarkerDragStart(MarkerId markerId, LatLng position) {
    assert(markerId != null);
    final Marker? marker = _markers[markerId];
    if (marker == null) {
      throw UnknownMapObjectIdError('marker', markerId, 'onDragStart');
    }
    final ValueChanged<LatLng>? onDragStart = marker.onDragStart;
    if (onDragStart != null) {
      onDragStart(position);
    }
  }

  void onMarkerDrag(MarkerId markerId, LatLng position) {
    assert(markerId != null);
    final Marker? marker = _markers[markerId];
    if (marker == null) {
      throw UnknownMapObjectIdError('marker', markerId, 'onDrag');
    }
    final ValueChanged<LatLng>? onDrag = marker.onDrag;
    if (onDrag != null) {
      onDrag(position);
    }
  }

  void onMarkerDragEnd(MarkerId markerId, LatLng position) {
    assert(markerId != null);
    final Marker? marker = _markers[markerId];
    if (marker == null) {
      throw UnknownMapObjectIdError('marker', markerId, 'onDragEnd');
    }
    final ValueChanged<LatLng>? onDragEnd = marker.onDragEnd;
    if (onDragEnd != null) {
      onDragEnd(position);
    }
  }

  void onPolygonTap(PolygonId polygonId) {
    assert(polygonId != null);
    final Polygon? polygon = _polygons[polygonId];
    if (polygon == null) {
      throw UnknownMapObjectIdError('polygon', polygonId, 'onTap');
    }
    final VoidCallback? onTap = polygon.onTap;
    if (onTap != null) {
      onTap();
    }
  }

  void onPolylineTap(PolylineId polylineId) {
    assert(polylineId != null);
    final Polyline? polyline = _polylines[polylineId];
    if (polyline == null) {
      throw UnknownMapObjectIdError('polyline', polylineId, 'onTap');
    }
    final VoidCallback? onTap = polyline.onTap;
    if (onTap != null) {
      onTap();
    }
  }

  void onCircleTap(CircleId circleId) {
    assert(circleId != null);
    final Circle? circle = _circles[circleId];
    if (circle == null) {
      throw UnknownMapObjectIdError('marker', circleId, 'onTap');
    }
    final VoidCallback? onTap = circle.onTap;
    if (onTap != null) {
      onTap();
    }
  }

  void onInfoWindowTap(MarkerId markerId) {
    assert(markerId != null);
    final Marker? marker = _markers[markerId];
    if (marker == null) {
      throw UnknownMapObjectIdError('marker', markerId, 'InfoWindow onTap');
    }
    final VoidCallback? onTap = marker.infoWindow.onTap;
    if (onTap != null) {
      onTap();
    }
  }

  void onTap(LatLng position) {
    assert(position != null);
    final ArgumentCallback<LatLng>? onTap = widget.onTap;
    if (onTap != null) {
      onTap(position);
    }
  }

  void onLongPress(LatLng position) {
    assert(position != null);
    final ArgumentCallback<LatLng>? onLongPress = widget.onLongPress;
    if (onLongPress != null) {
      onLongPress(position);
    }
  }
}

/// Builds a [MapConfiguration] from the given [map].
MapConfiguration _configurationFromMapWidget(GoogleMap map) {
  assert(!map.liteModeEnabled || Platform.isAndroid);
  return MapConfiguration(
    webGestureHandling: map.webGestureHandling,
    compassEnabled: map.compassEnabled,
    mapToolbarEnabled: map.mapToolbarEnabled,
    cameraTargetBounds: map.cameraTargetBounds,
    mapType: map.mapType,
    minMaxZoomPreference: map.minMaxZoomPreference,
    rotateGesturesEnabled: map.rotateGesturesEnabled,
    scrollGesturesEnabled: map.scrollGesturesEnabled,
    tiltGesturesEnabled: map.tiltGesturesEnabled,
    fortyFiveDegreeImageryEnabled: map.fortyFiveDegreeImageryEnabled,
    trackCameraPosition: map.onCameraMove != null,
    zoomControlsEnabled: map.zoomControlsEnabled,
    zoomGesturesEnabled: map.zoomGesturesEnabled,
    liteModeEnabled: map.liteModeEnabled,
    myLocationEnabled: map.myLocationEnabled,
    myLocationButtonEnabled: map.myLocationButtonEnabled,
    padding: map.padding,
    indoorViewEnabled: map.indoorViewEnabled,
    trafficEnabled: map.trafficEnabled,
    buildingsEnabled: map.buildingsEnabled,
  );
}<|MERGE_RESOLUTION|>--- conflicted
+++ resolved
@@ -309,30 +309,13 @@
   Map<PolylineId, Polyline> _polylines = <PolylineId, Polyline>{};
   Map<CircleId, Circle> _circles = <CircleId, Circle>{};
   Map<HeatmapId, Heatmap> _heatmaps = <HeatmapId, Heatmap>{};
-<<<<<<< HEAD
-  late _GoogleMapOptions _googleMapOptions;
-=======
   late MapConfiguration _mapConfiguration;
->>>>>>> 441f9231
 
   @override
   Widget build(BuildContext context) {
     return GoogleMapsFlutterPlatform.instance.buildViewWithConfiguration(
       _mapId,
       onPlatformViewCreated,
-<<<<<<< HEAD
-      textDirection: widget.layoutDirection ??
-          Directionality.maybeOf(context) ??
-          TextDirection.ltr,
-      initialCameraPosition: widget.initialCameraPosition,
-      markers: widget.markers,
-      polygons: widget.polygons,
-      polylines: widget.polylines,
-      circles: widget.circles,
-      heatmaps: widget.heatmaps,
-      gestureRecognizers: widget.gestureRecognizers,
-      mapOptions: _googleMapOptions.toMap(),
-=======
       widgetConfiguration: MapWidgetConfiguration(
         textDirection: widget.layoutDirection ??
             Directionality.maybeOf(context) ??
@@ -348,7 +331,6 @@
         heatmaps: widget.heatmaps,
       ),
       mapConfiguration: _mapConfiguration,
->>>>>>> 441f9231
     );
   }
 
