// Copyright 2013 The Flutter Authors. All rights reserved.
// Use of this source code is governed by a BSD-style license that can be
// found in the LICENSE file.

part of google_maps_flutter;

/// Callback method for when the map is ready to be used.
///
/// Pass to [GoogleMap.onMapCreated] to receive a [GoogleMapController] when the
/// map is created.
typedef MapCreatedCallback = void Function(GoogleMapController controller);

// This counter is used to provide a stable "constant" initialization id
// to the buildView function, so the web implementation can use it as a
// cache key. This needs to be provided from the outside, because web
// views seem to re-render much more often that mobile platform views.
int _nextMapCreationId = 0;

/// Error thrown when an unknown map object ID is provided to a method.
class UnknownMapObjectIdError extends Error {
  /// Creates an assertion error with the provided [message].
  UnknownMapObjectIdError(this.objectType, this.objectId, [this.context]);

  /// The name of the map object whose ID is unknown.
  final String objectType;

  /// The unknown maps object ID.
  final MapsObjectId<Object> objectId;

  /// The context where the error occurred.
  final String? context;

  @override
  String toString() {
    if (context != null) {
      return 'Unknown $objectType ID "${objectId.value}" in $context';
    }
    return 'Unknown $objectType ID "${objectId.value}"';
  }
}

/// Android specific settings for [GoogleMap].
class AndroidGoogleMapsFlutter {
  AndroidGoogleMapsFlutter._();

  /// Whether to render [GoogleMap] with a [AndroidViewSurface] to build the Google Maps widget.
  ///
  /// This implementation uses hybrid composition to render the Google Maps
  /// Widget on Android. This comes at the cost of some performance on Android
  /// versions below 10. See
  /// https://flutter.dev/docs/development/platform-integration/platform-views#performance for more
  /// information.
  ///
  /// Defaults to false.
  static bool get useAndroidViewSurface {
    final GoogleMapsFlutterPlatform platform =
        GoogleMapsFlutterPlatform.instance;
    if (platform is MethodChannelGoogleMapsFlutter) {
      return platform.useAndroidViewSurface;
    }
    return false;
  }

  /// Set whether to render [GoogleMap] with a [AndroidViewSurface] to build the Google Maps widget.
  ///
  /// This implementation uses hybrid composition to render the Google Maps
  /// Widget on Android. This comes at the cost of some performance on Android
  /// versions below 10. See
  /// https://flutter.dev/docs/development/platform-integration/platform-views#performance for more
  /// information.
  ///
  /// Defaults to false.
  static set useAndroidViewSurface(bool useAndroidViewSurface) {
    final GoogleMapsFlutterPlatform platform =
        GoogleMapsFlutterPlatform.instance;
    if (platform is MethodChannelGoogleMapsFlutter) {
      platform.useAndroidViewSurface = useAndroidViewSurface;
    }
  }
}

/// A widget which displays a map with data obtained from the Google Maps service.
class GoogleMap extends StatefulWidget {
  /// Creates a widget displaying data from Google Maps services.
  ///
  /// [AssertionError] will be thrown if [initialCameraPosition] is null;
  const GoogleMap({
    Key? key,
    required this.initialCameraPosition,
    this.onMapCreated,
    this.gestureRecognizers = const <Factory<OneSequenceGestureRecognizer>>{},
    this.webGestureHandling,
    this.compassEnabled = true,
    this.mapToolbarEnabled = true,
    this.cameraTargetBounds = CameraTargetBounds.unbounded,
    this.mapType = MapType.normal,
    this.minMaxZoomPreference = MinMaxZoomPreference.unbounded,
    this.rotateGesturesEnabled = true,
    this.scrollGesturesEnabled = true,
    this.zoomControlsEnabled = true,
    this.zoomGesturesEnabled = true,
    this.liteModeEnabled = false,
    this.tiltGesturesEnabled = true,
    this.fortyFiveDegreeImageryEnabled = false,
    this.myLocationEnabled = false,
    this.myLocationButtonEnabled = true,
    this.layoutDirection,

    /// If no padding is specified default padding will be 0.
    this.padding = const EdgeInsets.all(0),
    this.indoorViewEnabled = false,
    this.trafficEnabled = false,
    this.buildingsEnabled = true,
    this.markers = const <Marker>{},
    this.polygons = const <Polygon>{},
    this.polylines = const <Polyline>{},
    this.circles = const <Circle>{},
    this.onCameraMoveStarted,
    this.tileOverlays = const <TileOverlay>{},
    this.onCameraMove,
    this.onCameraIdle,
    this.onTap,
    this.onLongPress,
  })  : assert(initialCameraPosition != null),
        super(key: key);

  /// Callback method for when the map is ready to be used.
  ///
  /// Used to receive a [GoogleMapController] for this [GoogleMap].
  final MapCreatedCallback? onMapCreated;

  /// The initial position of the map's camera.
  final CameraPosition initialCameraPosition;

  /// True if the map should show a compass when rotated.
  final bool compassEnabled;

  /// True if the map should show a toolbar when you interact with the map. Android only.
  final bool mapToolbarEnabled;

  /// Geographical bounding box for the camera target.
  final CameraTargetBounds cameraTargetBounds;

  /// Type of map tiles to be rendered.
  final MapType mapType;

  /// The layout direction to use for the embedded view.
  ///
  /// If this is null, the ambient [Directionality] is used instead. If there is
  /// no ambient [Directionality], [TextDirection.ltr] is used.
  final TextDirection? layoutDirection;

  /// Preferred bounds for the camera zoom level.
  ///
  /// Actual bounds depend on map data and device.
  final MinMaxZoomPreference minMaxZoomPreference;

  /// True if the map view should respond to rotate gestures.
  final bool rotateGesturesEnabled;

  /// True if the map view should respond to scroll gestures.
  final bool scrollGesturesEnabled;

  /// True if the map view should show zoom controls. This includes two buttons
  /// to zoom in and zoom out. The default value is to show zoom controls.
  ///
  /// This is only supported on Android. And this field is silently ignored on iOS.
  final bool zoomControlsEnabled;

  /// True if the map view should respond to zoom gestures.
  final bool zoomGesturesEnabled;

  /// True if the map view should be in lite mode. Android only.
  ///
  /// See https://developers.google.com/maps/documentation/android-sdk/lite#overview_of_lite_mode for more details.
  final bool liteModeEnabled;

  /// True if the map view should respond to tilt gestures.
  final bool tiltGesturesEnabled;

  /// True if 45 degree imagery should be enabled. Web only.
  final bool fortyFiveDegreeImageryEnabled;

  /// Padding to be set on map. See https://developers.google.com/maps/documentation/android-sdk/map#map_padding for more details.
  final EdgeInsets padding;

  /// Markers to be placed on the map.
  final Set<Marker> markers;

  /// Polygons to be placed on the map.
  final Set<Polygon> polygons;

  /// Polylines to be placed on the map.
  final Set<Polyline> polylines;

  /// Circles to be placed on the map.
  final Set<Circle> circles;

  /// Tile overlays to be placed on the map.
  final Set<TileOverlay> tileOverlays;

  /// Called when the camera starts moving.
  ///
  /// This can be initiated by the following:
  /// 1. Non-gesture animation initiated in response to user actions.
  ///    For example: zoom buttons, my location button, or marker clicks.
  /// 2. Programmatically initiated animation.
  /// 3. Camera motion initiated in response to user gestures on the map.
  ///    For example: pan, tilt, pinch to zoom, or rotate.
  final VoidCallback? onCameraMoveStarted;

  /// Called repeatedly as the camera continues to move after an
  /// onCameraMoveStarted call.
  ///
  /// This may be called as often as once every frame and should
  /// not perform expensive operations.
  final CameraPositionCallback? onCameraMove;

  /// Called when camera movement has ended, there are no pending
  /// animations and the user has stopped interacting with the map.
  final VoidCallback? onCameraIdle;

  /// Called every time a [GoogleMap] is tapped.
  final ArgumentCallback<LatLng>? onTap;

  /// Called every time a [GoogleMap] is long pressed.
  final ArgumentCallback<LatLng>? onLongPress;

  /// True if a "My Location" layer should be shown on the map.
  ///
  /// This layer includes a location indicator at the current device location,
  /// as well as a My Location button.
  /// * The indicator is a small blue dot if the device is stationary, or a
  /// chevron if the device is moving.
  /// * The My Location button animates to focus on the user's current location
  /// if the user's location is currently known.
  ///
  /// Enabling this feature requires adding location permissions to both native
  /// platforms of your app.
  /// * On Android add either
  /// `<uses-permission android:name="android.permission.ACCESS_FINE_LOCATION" />`
  /// or `<uses-permission android:name="android.permission.ACCESS_COARSE_LOCATION" />`
  /// to your `AndroidManifest.xml` file. `ACCESS_COARSE_LOCATION` returns a
  /// location with an accuracy approximately equivalent to a city block, while
  /// `ACCESS_FINE_LOCATION` returns as precise a location as possible, although
  /// it consumes more battery power. You will also need to request these
  /// permissions during run-time. If they are not granted, the My Location
  /// feature will fail silently.
  /// * On iOS add a `NSLocationWhenInUseUsageDescription` key to your
  /// `Info.plist` file. This will automatically prompt the user for permissions
  /// when the map tries to turn on the My Location layer.
  final bool myLocationEnabled;

  /// Enables or disables the my-location button.
  ///
  /// The my-location button causes the camera to move such that the user's
  /// location is in the center of the map. If the button is enabled, it is
  /// only shown when the my-location layer is enabled.
  ///
  /// By default, the my-location button is enabled (and hence shown when the
  /// my-location layer is enabled).
  ///
  /// See also:
  ///   * [myLocationEnabled] parameter.
  final bool myLocationButtonEnabled;

  /// Enables or disables the indoor view from the map
  final bool indoorViewEnabled;

  /// Enables or disables the traffic layer of the map
  final bool trafficEnabled;

  /// Enables or disables showing 3D buildings where available
  final bool buildingsEnabled;

  /// Which gestures should be consumed by the map.
  ///
  /// It is possible for other gesture recognizers to be competing with the map on pointer
  /// events, e.g if the map is inside a [ListView] the [ListView] will want to handle
  /// vertical drags. The map will claim gestures that are recognized by any of the
  /// recognizers on this list.
  ///
  /// When this set is empty, the map will only handle pointer events for gestures that
  /// were not claimed by any other gesture recognizer.
  final Set<Factory<OneSequenceGestureRecognizer>> gestureRecognizers;

  /// This setting controls how the API handles gestures on the map. Web only.
  ///
  /// See [WebGestureHandling] for more details.
  final WebGestureHandling? webGestureHandling;

  /// Creates a [State] for this [GoogleMap].
  @override
  State createState() => _GoogleMapState();
}

class _GoogleMapState extends State<GoogleMap> {
  final int _mapId = _nextMapCreationId++;

  final Completer<GoogleMapController> _controller =
      Completer<GoogleMapController>();

  Map<MarkerId, Marker> _markers = <MarkerId, Marker>{};
  Map<PolygonId, Polygon> _polygons = <PolygonId, Polygon>{};
  Map<PolylineId, Polyline> _polylines = <PolylineId, Polyline>{};
  Map<CircleId, Circle> _circles = <CircleId, Circle>{};
  late MapConfiguration _mapConfiguration;

  @override
  Widget build(BuildContext context) {
    return GoogleMapsFlutterPlatform.instance.buildViewWithConfiguration(
      _mapId,
      onPlatformViewCreated,
      widgetConfiguration: MapWidgetConfiguration(
        textDirection: widget.layoutDirection ??
            Directionality.maybeOf(context) ??
            TextDirection.ltr,
        initialCameraPosition: widget.initialCameraPosition,
        gestureRecognizers: widget.gestureRecognizers,
      ),
      mapObjects: MapObjects(
        markers: widget.markers,
        polygons: widget.polygons,
        polylines: widget.polylines,
        circles: widget.circles,
      ),
      mapConfiguration: _mapConfiguration,
    );
  }

  @override
  void initState() {
    super.initState();
    _mapConfiguration = _configurationFromMapWidget(widget);
    _markers = keyByMarkerId(widget.markers);
    _polygons = keyByPolygonId(widget.polygons);
    _polylines = keyByPolylineId(widget.polylines);
    _circles = keyByCircleId(widget.circles);
  }

  @override
  void dispose() {
    _disposeController();
    super.dispose();
  }

  Future<void> _disposeController() async {
    final GoogleMapController controller = await _controller.future;
    controller.dispose();
  }

  @override
  void didUpdateWidget(GoogleMap oldWidget) {
    super.didUpdateWidget(oldWidget);
    _updateOptions();
    _updateMarkers();
    _updatePolygons();
    _updatePolylines();
    _updateCircles();
    _updateTileOverlays();
  }

  Future<void> _updateOptions() async {
    final MapConfiguration newConfig = _configurationFromMapWidget(widget);
    final MapConfiguration updates = newConfig.diffFrom(_mapConfiguration);
    if (updates.isEmpty) {
      return;
    }
    final GoogleMapController controller = await _controller.future;
    // ignore: unawaited_futures
    controller._updateMapConfiguration(updates);
    _mapConfiguration = newConfig;
  }

  Future<void> _updateMarkers() async {
    final GoogleMapController controller = await _controller.future;
    // ignore: unawaited_futures
    controller._updateMarkers(
        MarkerUpdates.from(_markers.values.toSet(), widget.markers));
    _markers = keyByMarkerId(widget.markers);
  }

  Future<void> _updatePolygons() async {
    final GoogleMapController controller = await _controller.future;
    // ignore: unawaited_futures
    controller._updatePolygons(
        PolygonUpdates.from(_polygons.values.toSet(), widget.polygons));
    _polygons = keyByPolygonId(widget.polygons);
  }

  Future<void> _updatePolylines() async {
    final GoogleMapController controller = await _controller.future;
    // ignore: unawaited_futures
    controller._updatePolylines(
        PolylineUpdates.from(_polylines.values.toSet(), widget.polylines));
    _polylines = keyByPolylineId(widget.polylines);
  }

  Future<void> _updateCircles() async {
    final GoogleMapController controller = await _controller.future;
    // ignore: unawaited_futures
    controller._updateCircles(
        CircleUpdates.from(_circles.values.toSet(), widget.circles));
    _circles = keyByCircleId(widget.circles);
  }

  Future<void> _updateTileOverlays() async {
    final GoogleMapController controller = await _controller.future;
    // ignore: unawaited_futures
    controller._updateTileOverlays(widget.tileOverlays);
  }

  Future<void> onPlatformViewCreated(int id) async {
    final GoogleMapController controller = await GoogleMapController.init(
      id,
      widget.initialCameraPosition,
      this,
    );
    _controller.complete(controller);
    _updateTileOverlays();
    final MapCreatedCallback? onMapCreated = widget.onMapCreated;
    if (onMapCreated != null) {
      onMapCreated(controller);
    }
  }

  void onMarkerTap(MarkerId markerId) {
    assert(markerId != null);
    final Marker? marker = _markers[markerId];
    if (marker == null) {
      throw UnknownMapObjectIdError('marker', markerId, 'onTap');
    }
    final VoidCallback? onTap = marker.onTap;
    if (onTap != null) {
      onTap();
    }
  }

  void onMarkerDragStart(MarkerId markerId, LatLng position) {
    assert(markerId != null);
    final Marker? marker = _markers[markerId];
    if (marker == null) {
      throw UnknownMapObjectIdError('marker', markerId, 'onDragStart');
    }
    final ValueChanged<LatLng>? onDragStart = marker.onDragStart;
    if (onDragStart != null) {
      onDragStart(position);
    }
  }

  void onMarkerDrag(MarkerId markerId, LatLng position) {
    assert(markerId != null);
    final Marker? marker = _markers[markerId];
    if (marker == null) {
      throw UnknownMapObjectIdError('marker', markerId, 'onDrag');
    }
    final ValueChanged<LatLng>? onDrag = marker.onDrag;
    if (onDrag != null) {
      onDrag(position);
    }
  }

  void onMarkerDragEnd(MarkerId markerId, LatLng position) {
    assert(markerId != null);
    final Marker? marker = _markers[markerId];
    if (marker == null) {
      throw UnknownMapObjectIdError('marker', markerId, 'onDragEnd');
    }
    final ValueChanged<LatLng>? onDragEnd = marker.onDragEnd;
    if (onDragEnd != null) {
      onDragEnd(position);
    }
  }

  void onPolygonTap(PolygonId polygonId) {
    assert(polygonId != null);
    final Polygon? polygon = _polygons[polygonId];
    if (polygon == null) {
      throw UnknownMapObjectIdError('polygon', polygonId, 'onTap');
    }
    final VoidCallback? onTap = polygon.onTap;
    if (onTap != null) {
      onTap();
    }
  }

  void onPolylineTap(PolylineId polylineId) {
    assert(polylineId != null);
    final Polyline? polyline = _polylines[polylineId];
    if (polyline == null) {
      throw UnknownMapObjectIdError('polyline', polylineId, 'onTap');
    }
    final VoidCallback? onTap = polyline.onTap;
    if (onTap != null) {
      onTap();
    }
  }

  void onCircleTap(CircleId circleId) {
    assert(circleId != null);
    final Circle? circle = _circles[circleId];
    if (circle == null) {
      throw UnknownMapObjectIdError('marker', circleId, 'onTap');
    }
    final VoidCallback? onTap = circle.onTap;
    if (onTap != null) {
      onTap();
    }
  }

  void onInfoWindowTap(MarkerId markerId) {
    assert(markerId != null);
    final Marker? marker = _markers[markerId];
    if (marker == null) {
      throw UnknownMapObjectIdError('marker', markerId, 'InfoWindow onTap');
    }
    final VoidCallback? onTap = marker.infoWindow.onTap;
    if (onTap != null) {
      onTap();
    }
  }

  void onTap(LatLng position) {
    assert(position != null);
    final ArgumentCallback<LatLng>? onTap = widget.onTap;
    if (onTap != null) {
      onTap(position);
    }
  }

  void onLongPress(LatLng position) {
    assert(position != null);
    final ArgumentCallback<LatLng>? onLongPress = widget.onLongPress;
    if (onLongPress != null) {
      onLongPress(position);
    }
  }
}

<<<<<<< HEAD
/// Configuration options for the GoogleMaps user interface.
class _GoogleMapOptions {
  _GoogleMapOptions.fromWidget(GoogleMap map)
      : webGestureHandling = map.webGestureHandling,
        compassEnabled = map.compassEnabled,
        mapToolbarEnabled = map.mapToolbarEnabled,
        cameraTargetBounds = map.cameraTargetBounds,
        mapType = map.mapType,
        minMaxZoomPreference = map.minMaxZoomPreference,
        rotateGesturesEnabled = map.rotateGesturesEnabled,
        scrollGesturesEnabled = map.scrollGesturesEnabled,
        tiltGesturesEnabled = map.tiltGesturesEnabled,
        fortyFiveDegreeImageryEnabled = map.fortyFiveDegreeImageryEnabled,
        trackCameraPosition = map.onCameraMove != null,
        zoomControlsEnabled = map.zoomControlsEnabled,
        zoomGesturesEnabled = map.zoomGesturesEnabled,
        liteModeEnabled = map.liteModeEnabled,
        myLocationEnabled = map.myLocationEnabled,
        myLocationButtonEnabled = map.myLocationButtonEnabled,
        padding = map.padding,
        indoorViewEnabled = map.indoorViewEnabled,
        trafficEnabled = map.trafficEnabled,
        buildingsEnabled = map.buildingsEnabled,
        assert(!map.liteModeEnabled || Platform.isAndroid);

  final WebGestureHandling? webGestureHandling;

  final bool compassEnabled;

  final bool mapToolbarEnabled;

  final CameraTargetBounds cameraTargetBounds;

  final MapType mapType;

  final MinMaxZoomPreference minMaxZoomPreference;

  final bool rotateGesturesEnabled;

  final bool scrollGesturesEnabled;

  final bool tiltGesturesEnabled;

  final bool fortyFiveDegreeImageryEnabled;

  final bool trackCameraPosition;

  final bool zoomControlsEnabled;

  final bool zoomGesturesEnabled;

  final bool liteModeEnabled;

  final bool myLocationEnabled;

  final bool myLocationButtonEnabled;

  final EdgeInsets padding;

  final bool indoorViewEnabled;

  final bool trafficEnabled;

  final bool buildingsEnabled;

  Map<String, dynamic> toMap() {
    return <String, dynamic>{
      'webGestureHandling': webGestureHandling?.name,
      'compassEnabled': compassEnabled,
      'mapToolbarEnabled': mapToolbarEnabled,
      'cameraTargetBounds': cameraTargetBounds.toJson(),
      'mapType': mapType.index,
      'minMaxZoomPreference': minMaxZoomPreference.toJson(),
      'rotateGesturesEnabled': rotateGesturesEnabled,
      'scrollGesturesEnabled': scrollGesturesEnabled,
      'tiltGesturesEnabled': tiltGesturesEnabled,
      'fortyFiveDegreeImageryEnabled': fortyFiveDegreeImageryEnabled,
      'zoomControlsEnabled': zoomControlsEnabled,
      'zoomGesturesEnabled': zoomGesturesEnabled,
      'liteModeEnabled': liteModeEnabled,
      'trackCameraPosition': trackCameraPosition,
      'myLocationEnabled': myLocationEnabled,
      'myLocationButtonEnabled': myLocationButtonEnabled,
      'padding': <double>[
        padding.top,
        padding.left,
        padding.bottom,
        padding.right,
      ],
      'indoorEnabled': indoorViewEnabled,
      'trafficEnabled': trafficEnabled,
      'buildingsEnabled': buildingsEnabled,
    };
  }

  Map<String, dynamic> updatesMap(_GoogleMapOptions newOptions) {
    final Map<String, dynamic> prevOptionsMap = toMap();

    return newOptions.toMap()
      ..removeWhere(
          (String key, dynamic value) => prevOptionsMap[key] == value);
  }
=======
/// Builds a [MapConfiguration] from the given [map].
MapConfiguration _configurationFromMapWidget(GoogleMap map) {
  assert(!map.liteModeEnabled || Platform.isAndroid);
  return MapConfiguration(
    compassEnabled: map.compassEnabled,
    mapToolbarEnabled: map.mapToolbarEnabled,
    cameraTargetBounds: map.cameraTargetBounds,
    mapType: map.mapType,
    minMaxZoomPreference: map.minMaxZoomPreference,
    rotateGesturesEnabled: map.rotateGesturesEnabled,
    scrollGesturesEnabled: map.scrollGesturesEnabled,
    tiltGesturesEnabled: map.tiltGesturesEnabled,
    trackCameraPosition: map.onCameraMove != null,
    zoomControlsEnabled: map.zoomControlsEnabled,
    zoomGesturesEnabled: map.zoomGesturesEnabled,
    liteModeEnabled: map.liteModeEnabled,
    myLocationEnabled: map.myLocationEnabled,
    myLocationButtonEnabled: map.myLocationButtonEnabled,
    padding: map.padding,
    indoorViewEnabled: map.indoorViewEnabled,
    trafficEnabled: map.trafficEnabled,
    buildingsEnabled: map.buildingsEnabled,
  );
>>>>>>> bc688462
}<|MERGE_RESOLUTION|>--- conflicted
+++ resolved
@@ -537,114 +537,11 @@
   }
 }
 
-<<<<<<< HEAD
-/// Configuration options for the GoogleMaps user interface.
-class _GoogleMapOptions {
-  _GoogleMapOptions.fromWidget(GoogleMap map)
-      : webGestureHandling = map.webGestureHandling,
-        compassEnabled = map.compassEnabled,
-        mapToolbarEnabled = map.mapToolbarEnabled,
-        cameraTargetBounds = map.cameraTargetBounds,
-        mapType = map.mapType,
-        minMaxZoomPreference = map.minMaxZoomPreference,
-        rotateGesturesEnabled = map.rotateGesturesEnabled,
-        scrollGesturesEnabled = map.scrollGesturesEnabled,
-        tiltGesturesEnabled = map.tiltGesturesEnabled,
-        fortyFiveDegreeImageryEnabled = map.fortyFiveDegreeImageryEnabled,
-        trackCameraPosition = map.onCameraMove != null,
-        zoomControlsEnabled = map.zoomControlsEnabled,
-        zoomGesturesEnabled = map.zoomGesturesEnabled,
-        liteModeEnabled = map.liteModeEnabled,
-        myLocationEnabled = map.myLocationEnabled,
-        myLocationButtonEnabled = map.myLocationButtonEnabled,
-        padding = map.padding,
-        indoorViewEnabled = map.indoorViewEnabled,
-        trafficEnabled = map.trafficEnabled,
-        buildingsEnabled = map.buildingsEnabled,
-        assert(!map.liteModeEnabled || Platform.isAndroid);
-
-  final WebGestureHandling? webGestureHandling;
-
-  final bool compassEnabled;
-
-  final bool mapToolbarEnabled;
-
-  final CameraTargetBounds cameraTargetBounds;
-
-  final MapType mapType;
-
-  final MinMaxZoomPreference minMaxZoomPreference;
-
-  final bool rotateGesturesEnabled;
-
-  final bool scrollGesturesEnabled;
-
-  final bool tiltGesturesEnabled;
-
-  final bool fortyFiveDegreeImageryEnabled;
-
-  final bool trackCameraPosition;
-
-  final bool zoomControlsEnabled;
-
-  final bool zoomGesturesEnabled;
-
-  final bool liteModeEnabled;
-
-  final bool myLocationEnabled;
-
-  final bool myLocationButtonEnabled;
-
-  final EdgeInsets padding;
-
-  final bool indoorViewEnabled;
-
-  final bool trafficEnabled;
-
-  final bool buildingsEnabled;
-
-  Map<String, dynamic> toMap() {
-    return <String, dynamic>{
-      'webGestureHandling': webGestureHandling?.name,
-      'compassEnabled': compassEnabled,
-      'mapToolbarEnabled': mapToolbarEnabled,
-      'cameraTargetBounds': cameraTargetBounds.toJson(),
-      'mapType': mapType.index,
-      'minMaxZoomPreference': minMaxZoomPreference.toJson(),
-      'rotateGesturesEnabled': rotateGesturesEnabled,
-      'scrollGesturesEnabled': scrollGesturesEnabled,
-      'tiltGesturesEnabled': tiltGesturesEnabled,
-      'fortyFiveDegreeImageryEnabled': fortyFiveDegreeImageryEnabled,
-      'zoomControlsEnabled': zoomControlsEnabled,
-      'zoomGesturesEnabled': zoomGesturesEnabled,
-      'liteModeEnabled': liteModeEnabled,
-      'trackCameraPosition': trackCameraPosition,
-      'myLocationEnabled': myLocationEnabled,
-      'myLocationButtonEnabled': myLocationButtonEnabled,
-      'padding': <double>[
-        padding.top,
-        padding.left,
-        padding.bottom,
-        padding.right,
-      ],
-      'indoorEnabled': indoorViewEnabled,
-      'trafficEnabled': trafficEnabled,
-      'buildingsEnabled': buildingsEnabled,
-    };
-  }
-
-  Map<String, dynamic> updatesMap(_GoogleMapOptions newOptions) {
-    final Map<String, dynamic> prevOptionsMap = toMap();
-
-    return newOptions.toMap()
-      ..removeWhere(
-          (String key, dynamic value) => prevOptionsMap[key] == value);
-  }
-=======
 /// Builds a [MapConfiguration] from the given [map].
 MapConfiguration _configurationFromMapWidget(GoogleMap map) {
   assert(!map.liteModeEnabled || Platform.isAndroid);
   return MapConfiguration(
+    webGestureHandling: map.webGestureHandling,
     compassEnabled: map.compassEnabled,
     mapToolbarEnabled: map.mapToolbarEnabled,
     cameraTargetBounds: map.cameraTargetBounds,
@@ -653,6 +550,7 @@
     rotateGesturesEnabled: map.rotateGesturesEnabled,
     scrollGesturesEnabled: map.scrollGesturesEnabled,
     tiltGesturesEnabled: map.tiltGesturesEnabled,
+    fortyFiveDegreeImageryEnabled: map.fortyFiveDegreeImageryEnabled,
     trackCameraPosition: map.onCameraMove != null,
     zoomControlsEnabled: map.zoomControlsEnabled,
     zoomGesturesEnabled: map.zoomGesturesEnabled,
@@ -664,5 +562,4 @@
     trafficEnabled: map.trafficEnabled,
     buildingsEnabled: map.buildingsEnabled,
   );
->>>>>>> bc688462
 }