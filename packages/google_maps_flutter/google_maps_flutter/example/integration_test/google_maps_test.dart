--- conflicted
+++ resolved
@@ -14,1422 +14,6 @@
 /// rather than spinning multiple different tasks.
 void main() {
   IntegrationTestWidgetsFlutterBinding.ensureInitialized();
-<<<<<<< HEAD
-  GoogleMapsFlutterPlatform.instance.enableDebugInspection();
-
-  // Repeatedly checks an asynchronous value against a test condition, waiting
-  // one frame between each check, returing the value if it passes the predicate
-  // before [maxTries] is reached.
-  //
-  // Returns null if the predicate is never satisfied.
-  //
-  // This is useful for cases where the Maps SDK has some internally
-  // asynchronous operation that we don't have visibility into (e.g., native UI
-  // animations).
-  Future<T?> waitForValueMatchingPredicate<T>(WidgetTester tester,
-      Future<T> Function() getValue, bool Function(T) predicate,
-      {int maxTries = 100}) async {
-    for (int i = 0; i < maxTries; i++) {
-      final T value = await getValue();
-      if (predicate(value)) {
-        return value;
-      }
-      await tester.pump();
-    }
-    return null;
-  }
-
-  testWidgets('testCompassToggle', (WidgetTester tester) async {
-    final Key key = GlobalKey();
-    final Completer<int> mapIdCompleter = Completer<int>();
-    await tester.pumpWidget(Directionality(
-      textDirection: TextDirection.ltr,
-      child: GoogleMap(
-        key: key,
-        initialCameraPosition: _kInitialCameraPosition,
-        compassEnabled: false,
-        onMapCreated: (GoogleMapController controller) {
-          mapIdCompleter.complete(controller.mapId);
-        },
-      ),
-    ));
-
-    final int mapId = await mapIdCompleter.future;
-    final GoogleMapsInspectorPlatform inspector =
-        GoogleMapsInspectorPlatform.instance!;
-    bool compassEnabled = await inspector.isCompassEnabled(mapId: mapId);
-    expect(compassEnabled, false);
-
-    await tester.pumpWidget(Directionality(
-      textDirection: TextDirection.ltr,
-      child: GoogleMap(
-        key: key,
-        initialCameraPosition: _kInitialCameraPosition,
-        onMapCreated: (GoogleMapController controller) {
-          fail('OnMapCreated should get called only once.');
-        },
-      ),
-    ));
-
-    compassEnabled = await inspector.isCompassEnabled(mapId: mapId);
-    expect(compassEnabled, true);
-  });
-
-  testWidgets('testMapToolbarToggle', (WidgetTester tester) async {
-    final Key key = GlobalKey();
-    final Completer<int> mapIdCompleter = Completer<int>();
-
-    await tester.pumpWidget(Directionality(
-      textDirection: TextDirection.ltr,
-      child: GoogleMap(
-        key: key,
-        initialCameraPosition: _kInitialCameraPosition,
-        mapToolbarEnabled: false,
-        onMapCreated: (GoogleMapController controller) {
-          mapIdCompleter.complete(controller.mapId);
-        },
-      ),
-    ));
-
-    final int mapId = await mapIdCompleter.future;
-    final GoogleMapsInspectorPlatform inspector =
-        GoogleMapsInspectorPlatform.instance!;
-    bool mapToolbarEnabled = await inspector.isMapToolbarEnabled(mapId: mapId);
-    expect(mapToolbarEnabled, false);
-
-    await tester.pumpWidget(Directionality(
-      textDirection: TextDirection.ltr,
-      child: GoogleMap(
-        key: key,
-        initialCameraPosition: _kInitialCameraPosition,
-        onMapCreated: (GoogleMapController controller) {
-          fail('OnMapCreated should get called only once.');
-        },
-      ),
-    ));
-
-    mapToolbarEnabled = await inspector.isMapToolbarEnabled(mapId: mapId);
-    expect(mapToolbarEnabled, Platform.isAndroid);
-  });
-
-  testWidgets('updateMinMaxZoomLevels', (WidgetTester tester) async {
-    // The behaviors of setting min max zoom level on iOS and Android are different.
-    // On iOS, when we get the min or max zoom level after setting the preference, the
-    // min and max will be exactly the same as the value we set; on Android however,
-    // the values we get do not equal to the value we set.
-    //
-    // Also, when we call zoomTo to set the zoom, on Android, it usually
-    // honors the preferences that we set and the zoom cannot pass beyond the boundary.
-    // On iOS, on the other hand, zoomTo seems to override the preferences.
-    //
-    // Thus we test iOS and Android a little differently here.
-    final Key key = GlobalKey();
-    final Completer<GoogleMapController> controllerCompleter =
-        Completer<GoogleMapController>();
-
-    const MinMaxZoomPreference initialZoomLevel = MinMaxZoomPreference(4, 8);
-    const MinMaxZoomPreference finalZoomLevel = MinMaxZoomPreference(6, 10);
-
-    await tester.pumpWidget(Directionality(
-      textDirection: TextDirection.ltr,
-      child: GoogleMap(
-        key: key,
-        initialCameraPosition: _kInitialCameraPosition,
-        minMaxZoomPreference: initialZoomLevel,
-        onMapCreated: (GoogleMapController c) async {
-          controllerCompleter.complete(c);
-        },
-      ),
-    ));
-
-    final GoogleMapController controller = await controllerCompleter.future;
-    final GoogleMapsInspectorPlatform inspector =
-        GoogleMapsInspectorPlatform.instance!;
-
-    if (Platform.isIOS) {
-      final MinMaxZoomPreference zoomLevel =
-          await inspector.getMinMaxZoomLevels(mapId: controller.mapId);
-      expect(zoomLevel, equals(initialZoomLevel));
-    } else if (Platform.isAndroid) {
-      await controller.moveCamera(CameraUpdate.zoomTo(15));
-      await tester.pumpAndSettle();
-      double? zoomLevel = await controller.getZoomLevel();
-      expect(zoomLevel, equals(initialZoomLevel.maxZoom));
-
-      await controller.moveCamera(CameraUpdate.zoomTo(1));
-      await tester.pumpAndSettle();
-      zoomLevel = await controller.getZoomLevel();
-      expect(zoomLevel, equals(initialZoomLevel.minZoom));
-    }
-
-    await tester.pumpWidget(Directionality(
-      textDirection: TextDirection.ltr,
-      child: GoogleMap(
-        key: key,
-        initialCameraPosition: _kInitialCameraPosition,
-        minMaxZoomPreference: finalZoomLevel,
-        onMapCreated: (GoogleMapController controller) {
-          fail('OnMapCreated should get called only once.');
-        },
-      ),
-    ));
-
-    if (Platform.isIOS) {
-      final MinMaxZoomPreference zoomLevel =
-          await inspector.getMinMaxZoomLevels(mapId: controller.mapId);
-      expect(zoomLevel, equals(finalZoomLevel));
-    } else {
-      await controller.moveCamera(CameraUpdate.zoomTo(15));
-      await tester.pumpAndSettle();
-      double? zoomLevel = await controller.getZoomLevel();
-      expect(zoomLevel, equals(finalZoomLevel.maxZoom));
-
-      await controller.moveCamera(CameraUpdate.zoomTo(1));
-      await tester.pumpAndSettle();
-      zoomLevel = await controller.getZoomLevel();
-      expect(zoomLevel, equals(finalZoomLevel.minZoom));
-    }
-  });
-
-  testWidgets('testZoomGesturesEnabled', (WidgetTester tester) async {
-    final Key key = GlobalKey();
-    final Completer<int> mapIdCompleter = Completer<int>();
-
-    await tester.pumpWidget(Directionality(
-      textDirection: TextDirection.ltr,
-      child: GoogleMap(
-        key: key,
-        initialCameraPosition: _kInitialCameraPosition,
-        zoomGesturesEnabled: false,
-        onMapCreated: (GoogleMapController controller) {
-          mapIdCompleter.complete(controller.mapId);
-        },
-      ),
-    ));
-
-    final int mapId = await mapIdCompleter.future;
-    final GoogleMapsInspectorPlatform inspector =
-        GoogleMapsInspectorPlatform.instance!;
-    bool zoomGesturesEnabled =
-        await inspector.areZoomGesturesEnabled(mapId: mapId);
-    expect(zoomGesturesEnabled, false);
-
-    await tester.pumpWidget(Directionality(
-      textDirection: TextDirection.ltr,
-      child: GoogleMap(
-        key: key,
-        initialCameraPosition: _kInitialCameraPosition,
-        onMapCreated: (GoogleMapController controller) {
-          fail('OnMapCreated should get called only once.');
-        },
-      ),
-    ));
-
-    zoomGesturesEnabled = await inspector.areZoomGesturesEnabled(mapId: mapId);
-    expect(zoomGesturesEnabled, true);
-  });
-
-  testWidgets('testZoomControlsEnabled', (WidgetTester tester) async {
-    final Key key = GlobalKey();
-    final Completer<int> mapIdCompleter = Completer<int>();
-
-    await tester.pumpWidget(Directionality(
-      textDirection: TextDirection.ltr,
-      child: GoogleMap(
-        key: key,
-        initialCameraPosition: _kInitialCameraPosition,
-        onMapCreated: (GoogleMapController controller) {
-          mapIdCompleter.complete(controller.mapId);
-        },
-      ),
-    ));
-
-    final int mapId = await mapIdCompleter.future;
-    final GoogleMapsInspectorPlatform inspector =
-        GoogleMapsInspectorPlatform.instance!;
-    bool zoomControlsEnabled =
-        await inspector.areZoomControlsEnabled(mapId: mapId);
-    expect(zoomControlsEnabled, !Platform.isIOS);
-
-    /// Zoom Controls functionality is not available on iOS at the moment.
-    if (Platform.isAndroid) {
-      await tester.pumpWidget(Directionality(
-        textDirection: TextDirection.ltr,
-        child: GoogleMap(
-          key: key,
-          initialCameraPosition: _kInitialCameraPosition,
-          zoomControlsEnabled: false,
-          onMapCreated: (GoogleMapController controller) {
-            fail('OnMapCreated should get called only once.');
-          },
-        ),
-      ));
-
-      zoomControlsEnabled =
-          await inspector.areZoomControlsEnabled(mapId: mapId);
-      expect(zoomControlsEnabled, false);
-    }
-  });
-
-  testWidgets('testLiteModeEnabled', (WidgetTester tester) async {
-    final Key key = GlobalKey();
-    final Completer<int> mapIdCompleter = Completer<int>();
-
-    await tester.pumpWidget(Directionality(
-      textDirection: TextDirection.ltr,
-      child: GoogleMap(
-        key: key,
-        initialCameraPosition: _kInitialCameraPosition,
-        onMapCreated: (GoogleMapController controller) {
-          mapIdCompleter.complete(controller.mapId);
-        },
-      ),
-    ));
-
-    final int mapId = await mapIdCompleter.future;
-    final GoogleMapsInspectorPlatform inspector =
-        GoogleMapsInspectorPlatform.instance!;
-    bool liteModeEnabled = await inspector.isLiteModeEnabled(mapId: mapId);
-    expect(liteModeEnabled, false);
-
-    await tester.pumpWidget(Directionality(
-      textDirection: TextDirection.ltr,
-      child: GoogleMap(
-        key: key,
-        initialCameraPosition: _kInitialCameraPosition,
-        liteModeEnabled: true,
-        onMapCreated: (GoogleMapController controller) {
-          fail('OnMapCreated should get called only once.');
-        },
-      ),
-    ));
-
-    liteModeEnabled = await inspector.isLiteModeEnabled(mapId: mapId);
-    expect(liteModeEnabled, true);
-  }, skip: !Platform.isAndroid);
-
-  testWidgets('testRotateGesturesEnabled', (WidgetTester tester) async {
-    final Key key = GlobalKey();
-    final Completer<int> mapIdCompleter = Completer<int>();
-
-    await tester.pumpWidget(Directionality(
-      textDirection: TextDirection.ltr,
-      child: GoogleMap(
-        key: key,
-        initialCameraPosition: _kInitialCameraPosition,
-        rotateGesturesEnabled: false,
-        onMapCreated: (GoogleMapController controller) {
-          mapIdCompleter.complete(controller.mapId);
-        },
-      ),
-    ));
-
-    final int mapId = await mapIdCompleter.future;
-    final GoogleMapsInspectorPlatform inspector =
-        GoogleMapsInspectorPlatform.instance!;
-    bool rotateGesturesEnabled =
-        await inspector.areRotateGesturesEnabled(mapId: mapId);
-    expect(rotateGesturesEnabled, false);
-
-    await tester.pumpWidget(Directionality(
-      textDirection: TextDirection.ltr,
-      child: GoogleMap(
-        key: key,
-        initialCameraPosition: _kInitialCameraPosition,
-        onMapCreated: (GoogleMapController controller) {
-          fail('OnMapCreated should get called only once.');
-        },
-      ),
-    ));
-
-    rotateGesturesEnabled =
-        await inspector.areRotateGesturesEnabled(mapId: mapId);
-    expect(rotateGesturesEnabled, true);
-  });
-
-  testWidgets('testTiltGesturesEnabled', (WidgetTester tester) async {
-    final Key key = GlobalKey();
-    final Completer<int> mapIdCompleter = Completer<int>();
-
-    await tester.pumpWidget(Directionality(
-      textDirection: TextDirection.ltr,
-      child: GoogleMap(
-        key: key,
-        initialCameraPosition: _kInitialCameraPosition,
-        tiltGesturesEnabled: false,
-        onMapCreated: (GoogleMapController controller) {
-          mapIdCompleter.complete(controller.mapId);
-        },
-      ),
-    ));
-
-    final int mapId = await mapIdCompleter.future;
-    final GoogleMapsInspectorPlatform inspector =
-        GoogleMapsInspectorPlatform.instance!;
-    bool tiltGesturesEnabled =
-        await inspector.areTiltGesturesEnabled(mapId: mapId);
-    expect(tiltGesturesEnabled, false);
-
-    await tester.pumpWidget(Directionality(
-      textDirection: TextDirection.ltr,
-      child: GoogleMap(
-        key: key,
-        initialCameraPosition: _kInitialCameraPosition,
-        onMapCreated: (GoogleMapController controller) {
-          fail('OnMapCreated should get called only once.');
-        },
-      ),
-    ));
-
-    tiltGesturesEnabled = await inspector.areTiltGesturesEnabled(mapId: mapId);
-    expect(tiltGesturesEnabled, true);
-  });
-
-  testWidgets('testScrollGesturesEnabled', (WidgetTester tester) async {
-    final Key key = GlobalKey();
-    final Completer<int> mapIdCompleter = Completer<int>();
-
-    await tester.pumpWidget(Directionality(
-      textDirection: TextDirection.ltr,
-      child: GoogleMap(
-        key: key,
-        initialCameraPosition: _kInitialCameraPosition,
-        scrollGesturesEnabled: false,
-        onMapCreated: (GoogleMapController controller) {
-          mapIdCompleter.complete(controller.mapId);
-        },
-      ),
-    ));
-
-    final int mapId = await mapIdCompleter.future;
-    final GoogleMapsInspectorPlatform inspector =
-        GoogleMapsInspectorPlatform.instance!;
-    bool scrollGesturesEnabled =
-        await inspector.areScrollGesturesEnabled(mapId: mapId);
-    expect(scrollGesturesEnabled, false);
-
-    await tester.pumpWidget(Directionality(
-      textDirection: TextDirection.ltr,
-      child: GoogleMap(
-        key: key,
-        initialCameraPosition: _kInitialCameraPosition,
-        onMapCreated: (GoogleMapController controller) {
-          fail('OnMapCreated should get called only once.');
-        },
-      ),
-    ));
-
-    scrollGesturesEnabled =
-        await inspector.areScrollGesturesEnabled(mapId: mapId);
-    expect(scrollGesturesEnabled, true);
-  });
-
-  testWidgets('testInitialCenterLocationAtCenter', (WidgetTester tester) async {
-    await tester.binding.setSurfaceSize(const Size(800, 600));
-
-    final Completer<GoogleMapController> mapControllerCompleter =
-        Completer<GoogleMapController>();
-    final Key key = GlobalKey();
-    await tester.pumpWidget(
-      Directionality(
-        textDirection: TextDirection.ltr,
-        child: GoogleMap(
-          key: key,
-          initialCameraPosition: _kInitialCameraPosition,
-          onMapCreated: (GoogleMapController controller) {
-            mapControllerCompleter.complete(controller);
-          },
-        ),
-      ),
-    );
-    final GoogleMapController mapController =
-        await mapControllerCompleter.future;
-
-    await tester.pumpAndSettle();
-
-    // TODO(cyanglaz): Remove this after we added `mapRendered` callback, and `mapControllerCompleter.complete(controller)` above should happen
-    // in `mapRendered`.
-    // https://github.com/flutter/flutter/issues/54758
-    await Future<void>.delayed(const Duration(seconds: 1));
-
-    final ScreenCoordinate coordinate =
-        await mapController.getScreenCoordinate(_kInitialCameraPosition.target);
-    final Rect rect = tester.getRect(find.byKey(key));
-    if (Platform.isIOS) {
-      // On iOS, the coordinate value from the GoogleMapSdk doesn't include the devicePixelRatio`.
-      // So we don't need to do the conversion like we did below for other platforms.
-      expect(coordinate.x, (rect.center.dx - rect.topLeft.dx).round());
-      expect(coordinate.y, (rect.center.dy - rect.topLeft.dy).round());
-    } else {
-      expect(
-          coordinate.x,
-          ((rect.center.dx - rect.topLeft.dx) *
-                  // TODO(pdblasi-google): Update `window` usages to new API after 3.9.0 is in stable. https://github.com/flutter/flutter/issues/122912
-                  // ignore: deprecated_member_use
-                  tester.binding.window.devicePixelRatio)
-              .round());
-      expect(
-          coordinate.y,
-          ((rect.center.dy - rect.topLeft.dy) *
-                  // TODO(pdblasi-google): Update `window` usages to new API after 3.9.0 is in stable. https://github.com/flutter/flutter/issues/122912
-                  // ignore: deprecated_member_use
-                  tester.binding.window.devicePixelRatio)
-              .round());
-    }
-    await tester.binding.setSurfaceSize(null);
-  });
-
-  testWidgets('testGetVisibleRegion', (WidgetTester tester) async {
-    final Key key = GlobalKey();
-    final LatLngBounds zeroLatLngBounds = LatLngBounds(
-        southwest: const LatLng(0, 0), northeast: const LatLng(0, 0));
-
-    final Completer<GoogleMapController> mapControllerCompleter =
-        Completer<GoogleMapController>();
-
-    await tester.pumpWidget(Directionality(
-      textDirection: TextDirection.ltr,
-      child: GoogleMap(
-        key: key,
-        initialCameraPosition: _kInitialCameraPosition,
-        onMapCreated: (GoogleMapController controller) {
-          mapControllerCompleter.complete(controller);
-        },
-      ),
-    ));
-    await tester.pumpAndSettle();
-
-    final GoogleMapController mapController =
-        await mapControllerCompleter.future;
-
-    // Wait for the visible region to be non-zero.
-    final LatLngBounds firstVisibleRegion =
-        await waitForValueMatchingPredicate<LatLngBounds>(
-                tester,
-                () => mapController.getVisibleRegion(),
-                (LatLngBounds bounds) => bounds != zeroLatLngBounds) ??
-            zeroLatLngBounds;
-    expect(firstVisibleRegion, isNot(zeroLatLngBounds));
-    expect(firstVisibleRegion.contains(_kInitialMapCenter), isTrue);
-
-    // Making a new `LatLngBounds` about (10, 10) distance south west to the `firstVisibleRegion`.
-    // The size of the `LatLngBounds` is 10 by 10.
-    final LatLng southWest = LatLng(firstVisibleRegion.southwest.latitude - 20,
-        firstVisibleRegion.southwest.longitude - 20);
-    final LatLng northEast = LatLng(firstVisibleRegion.southwest.latitude - 10,
-        firstVisibleRegion.southwest.longitude - 10);
-    final LatLng newCenter = LatLng(
-      (northEast.latitude + southWest.latitude) / 2,
-      (northEast.longitude + southWest.longitude) / 2,
-    );
-
-    expect(firstVisibleRegion.contains(northEast), isFalse);
-    expect(firstVisibleRegion.contains(southWest), isFalse);
-
-    final LatLngBounds latLngBounds =
-        LatLngBounds(southwest: southWest, northeast: northEast);
-
-    // TODO(iskakaushik): non-zero padding is needed for some device configurations
-    // https://github.com/flutter/flutter/issues/30575
-    const double padding = 0;
-    await mapController
-        .moveCamera(CameraUpdate.newLatLngBounds(latLngBounds, padding));
-    await tester.pumpAndSettle(const Duration(seconds: 3));
-
-    final LatLngBounds secondVisibleRegion =
-        await mapController.getVisibleRegion();
-
-    expect(secondVisibleRegion, isNot(zeroLatLngBounds));
-
-    expect(firstVisibleRegion, isNot(secondVisibleRegion));
-    expect(secondVisibleRegion.contains(newCenter), isTrue);
-  });
-
-  testWidgets('testTraffic', (WidgetTester tester) async {
-    final Key key = GlobalKey();
-    final Completer<int> mapIdCompleter = Completer<int>();
-
-    await tester.pumpWidget(Directionality(
-      textDirection: TextDirection.ltr,
-      child: GoogleMap(
-        key: key,
-        initialCameraPosition: _kInitialCameraPosition,
-        trafficEnabled: true,
-        onMapCreated: (GoogleMapController controller) {
-          mapIdCompleter.complete(controller.mapId);
-        },
-      ),
-    ));
-
-    final int mapId = await mapIdCompleter.future;
-    final GoogleMapsInspectorPlatform inspector =
-        GoogleMapsInspectorPlatform.instance!;
-    bool isTrafficEnabled = await inspector.isTrafficEnabled(mapId: mapId);
-    expect(isTrafficEnabled, true);
-
-    await tester.pumpWidget(Directionality(
-      textDirection: TextDirection.ltr,
-      child: GoogleMap(
-        key: key,
-        initialCameraPosition: _kInitialCameraPosition,
-        onMapCreated: (GoogleMapController controller) {
-          fail('OnMapCreated should get called only once.');
-        },
-      ),
-    ));
-
-    isTrafficEnabled = await inspector.isTrafficEnabled(mapId: mapId);
-    expect(isTrafficEnabled, false);
-  });
-
-  testWidgets('testBuildings', (WidgetTester tester) async {
-    final Key key = GlobalKey();
-    final Completer<int> mapIdCompleter = Completer<int>();
-
-    await tester.pumpWidget(Directionality(
-      textDirection: TextDirection.ltr,
-      child: GoogleMap(
-        key: key,
-        initialCameraPosition: _kInitialCameraPosition,
-        onMapCreated: (GoogleMapController controller) {
-          mapIdCompleter.complete(controller.mapId);
-        },
-      ),
-    ));
-
-    final int mapId = await mapIdCompleter.future;
-    final GoogleMapsInspectorPlatform inspector =
-        GoogleMapsInspectorPlatform.instance!;
-    final bool isBuildingsEnabled =
-        await inspector.areBuildingsEnabled(mapId: mapId);
-    expect(isBuildingsEnabled, true);
-  });
-
-  // Location button tests are skipped in Android because we don't have location permission to test.
-  testWidgets('testMyLocationButtonToggle', (WidgetTester tester) async {
-    final Key key = GlobalKey();
-    final Completer<int> mapIdCompleter = Completer<int>();
-
-    await tester.pumpWidget(Directionality(
-      textDirection: TextDirection.ltr,
-      child: GoogleMap(
-        key: key,
-        initialCameraPosition: _kInitialCameraPosition,
-        onMapCreated: (GoogleMapController controller) {
-          mapIdCompleter.complete(controller.mapId);
-        },
-      ),
-    ));
-
-    final int mapId = await mapIdCompleter.future;
-    final GoogleMapsInspectorPlatform inspector =
-        GoogleMapsInspectorPlatform.instance!;
-    bool myLocationButtonEnabled =
-        await inspector.isMyLocationButtonEnabled(mapId: mapId);
-    expect(myLocationButtonEnabled, true);
-
-    await tester.pumpWidget(Directionality(
-      textDirection: TextDirection.ltr,
-      child: GoogleMap(
-        key: key,
-        initialCameraPosition: _kInitialCameraPosition,
-        myLocationButtonEnabled: false,
-        onMapCreated: (GoogleMapController controller) {
-          fail('OnMapCreated should get called only once.');
-        },
-      ),
-    ));
-
-    myLocationButtonEnabled =
-        await inspector.isMyLocationButtonEnabled(mapId: mapId);
-    expect(myLocationButtonEnabled, false);
-  }, skip: Platform.isAndroid);
-
-  testWidgets('testMyLocationButton initial value false',
-      (WidgetTester tester) async {
-    final Key key = GlobalKey();
-    final Completer<int> mapIdCompleter = Completer<int>();
-
-    await tester.pumpWidget(Directionality(
-      textDirection: TextDirection.ltr,
-      child: GoogleMap(
-        key: key,
-        initialCameraPosition: _kInitialCameraPosition,
-        myLocationButtonEnabled: false,
-        onMapCreated: (GoogleMapController controller) {
-          mapIdCompleter.complete(controller.mapId);
-        },
-      ),
-    ));
-
-    final int mapId = await mapIdCompleter.future;
-    final GoogleMapsInspectorPlatform inspector =
-        GoogleMapsInspectorPlatform.instance!;
-    final bool myLocationButtonEnabled =
-        await inspector.isMyLocationButtonEnabled(mapId: mapId);
-    expect(myLocationButtonEnabled, false);
-  }, skip: Platform.isAndroid);
-
-  testWidgets('testMyLocationButton initial value true',
-      (WidgetTester tester) async {
-    final Key key = GlobalKey();
-    final Completer<int> mapIdCompleter = Completer<int>();
-
-    await tester.pumpWidget(Directionality(
-      textDirection: TextDirection.ltr,
-      child: GoogleMap(
-        key: key,
-        initialCameraPosition: _kInitialCameraPosition,
-        onMapCreated: (GoogleMapController controller) {
-          mapIdCompleter.complete(controller.mapId);
-        },
-      ),
-    ));
-
-    final int mapId = await mapIdCompleter.future;
-    final GoogleMapsInspectorPlatform inspector =
-        GoogleMapsInspectorPlatform.instance!;
-    final bool myLocationButtonEnabled =
-        await inspector.isMyLocationButtonEnabled(mapId: mapId);
-    expect(myLocationButtonEnabled, true);
-  }, skip: Platform.isAndroid);
-
-  testWidgets('testSetMapStyle valid Json String', (WidgetTester tester) async {
-    final Key key = GlobalKey();
-    final Completer<GoogleMapController> controllerCompleter =
-        Completer<GoogleMapController>();
-
-    await tester.pumpWidget(Directionality(
-      textDirection: TextDirection.ltr,
-      child: GoogleMap(
-        key: key,
-        initialCameraPosition: _kInitialCameraPosition,
-        onMapCreated: (GoogleMapController controller) {
-          controllerCompleter.complete(controller);
-        },
-      ),
-    ));
-
-    final GoogleMapController controller = await controllerCompleter.future;
-    const String mapStyle =
-        '[{"elementType":"geometry","stylers":[{"color":"#242f3e"}]}]';
-    await controller.setMapStyle(mapStyle);
-  });
-
-  testWidgets('testSetMapStyle invalid Json String',
-      (WidgetTester tester) async {
-    final Key key = GlobalKey();
-    final Completer<GoogleMapController> controllerCompleter =
-        Completer<GoogleMapController>();
-
-    await tester.pumpWidget(Directionality(
-      textDirection: TextDirection.ltr,
-      child: GoogleMap(
-        key: key,
-        initialCameraPosition: _kInitialCameraPosition,
-        onMapCreated: (GoogleMapController controller) {
-          controllerCompleter.complete(controller);
-        },
-      ),
-    ));
-
-    final GoogleMapController controller = await controllerCompleter.future;
-
-    try {
-      await controller.setMapStyle('invalid_value');
-      fail('expected MapStyleException');
-    } on MapStyleException catch (e) {
-      expect(e.cause, isNotNull);
-    }
-  });
-
-  testWidgets('testSetMapStyle null string', (WidgetTester tester) async {
-    final Key key = GlobalKey();
-    final Completer<GoogleMapController> controllerCompleter =
-        Completer<GoogleMapController>();
-
-    await tester.pumpWidget(Directionality(
-      textDirection: TextDirection.ltr,
-      child: GoogleMap(
-        key: key,
-        initialCameraPosition: _kInitialCameraPosition,
-        onMapCreated: (GoogleMapController controller) {
-          controllerCompleter.complete(controller);
-        },
-      ),
-    ));
-
-    final GoogleMapController controller = await controllerCompleter.future;
-    await controller.setMapStyle(null);
-  });
-
-  testWidgets('testGetLatLng', (WidgetTester tester) async {
-    final Key key = GlobalKey();
-    final Completer<GoogleMapController> controllerCompleter =
-        Completer<GoogleMapController>();
-
-    await tester.pumpWidget(Directionality(
-      textDirection: TextDirection.ltr,
-      child: GoogleMap(
-        key: key,
-        initialCameraPosition: _kInitialCameraPosition,
-        onMapCreated: (GoogleMapController controller) {
-          controllerCompleter.complete(controller);
-        },
-      ),
-    ));
-
-    final GoogleMapController controller = await controllerCompleter.future;
-
-    await tester.pumpAndSettle();
-    // TODO(cyanglaz): Remove this after we added `mapRendered` callback, and `mapControllerCompleter.complete(controller)` above should happen
-    // in `mapRendered`.
-    // https://github.com/flutter/flutter/issues/54758
-    await Future<void>.delayed(const Duration(seconds: 1));
-
-    final LatLngBounds visibleRegion = await controller.getVisibleRegion();
-    final LatLng topLeft =
-        await controller.getLatLng(const ScreenCoordinate(x: 0, y: 0));
-    final LatLng northWest = LatLng(
-      visibleRegion.northeast.latitude,
-      visibleRegion.southwest.longitude,
-    );
-
-    expect(topLeft, northWest);
-  });
-
-  testWidgets('testGetZoomLevel', (WidgetTester tester) async {
-    final Key key = GlobalKey();
-    final Completer<GoogleMapController> controllerCompleter =
-        Completer<GoogleMapController>();
-
-    await tester.pumpWidget(Directionality(
-      textDirection: TextDirection.ltr,
-      child: GoogleMap(
-        key: key,
-        initialCameraPosition: _kInitialCameraPosition,
-        onMapCreated: (GoogleMapController controller) {
-          controllerCompleter.complete(controller);
-        },
-      ),
-    ));
-
-    final GoogleMapController controller = await controllerCompleter.future;
-
-    await tester.pumpAndSettle();
-    // TODO(cyanglaz): Remove this after we added `mapRendered` callback, and `mapControllerCompleter.complete(controller)` above should happen
-    // in `mapRendered`.
-    // https://github.com/flutter/flutter/issues/54758
-    await Future<void>.delayed(const Duration(seconds: 1));
-
-    double zoom = await controller.getZoomLevel();
-    expect(zoom, _kInitialZoomLevel);
-
-    await controller.moveCamera(CameraUpdate.zoomTo(7));
-    await tester.pumpAndSettle();
-    zoom = await controller.getZoomLevel();
-    expect(zoom, equals(7));
-  });
-
-  testWidgets('testScreenCoordinate', (WidgetTester tester) async {
-    final Key key = GlobalKey();
-    final Completer<GoogleMapController> controllerCompleter =
-        Completer<GoogleMapController>();
-
-    await tester.pumpWidget(Directionality(
-      textDirection: TextDirection.ltr,
-      child: GoogleMap(
-        key: key,
-        initialCameraPosition: _kInitialCameraPosition,
-        onMapCreated: (GoogleMapController controller) {
-          controllerCompleter.complete(controller);
-        },
-      ),
-    ));
-    final GoogleMapController controller = await controllerCompleter.future;
-
-    await tester.pumpAndSettle();
-    // TODO(cyanglaz): Remove this after we added `mapRendered` callback, and `mapControllerCompleter.complete(controller)` above should happen
-    // in `mapRendered`.
-    // https://github.com/flutter/flutter/issues/54758
-    await Future<void>.delayed(const Duration(seconds: 1));
-
-    final LatLngBounds visibleRegion = await controller.getVisibleRegion();
-    final LatLng northWest = LatLng(
-      visibleRegion.northeast.latitude,
-      visibleRegion.southwest.longitude,
-    );
-    final ScreenCoordinate topLeft =
-        await controller.getScreenCoordinate(northWest);
-    expect(topLeft, const ScreenCoordinate(x: 0, y: 0));
-  });
-
-  testWidgets('testResizeWidget', (WidgetTester tester) async {
-    final Completer<GoogleMapController> controllerCompleter =
-        Completer<GoogleMapController>();
-    final GoogleMap map = GoogleMap(
-      initialCameraPosition: _kInitialCameraPosition,
-      onMapCreated: (GoogleMapController controller) async {
-        controllerCompleter.complete(controller);
-      },
-    );
-    await tester.pumpWidget(Directionality(
-        textDirection: TextDirection.ltr,
-        child: MaterialApp(
-            home: Scaffold(
-                body: SizedBox(height: 100, width: 100, child: map)))));
-    final GoogleMapController controller = await controllerCompleter.future;
-
-    await tester.pumpWidget(Directionality(
-        textDirection: TextDirection.ltr,
-        child: MaterialApp(
-            home: Scaffold(
-                body: SizedBox(height: 400, width: 400, child: map)))));
-
-    await tester.pumpAndSettle();
-    // TODO(cyanglaz): Remove this after we added `mapRendered` callback, and `mapControllerCompleter.complete(controller)` above should happen
-    // in `mapRendered`.
-    // https://github.com/flutter/flutter/issues/54758
-    await Future<void>.delayed(const Duration(seconds: 1));
-
-    // Simple call to make sure that the app hasn't crashed.
-    final LatLngBounds bounds1 = await controller.getVisibleRegion();
-    final LatLngBounds bounds2 = await controller.getVisibleRegion();
-    expect(bounds1, bounds2);
-  });
-
-  testWidgets('testToggleInfoWindow', (WidgetTester tester) async {
-    const Marker marker = Marker(
-        markerId: MarkerId('marker'),
-        infoWindow: InfoWindow(title: 'InfoWindow'));
-    final Set<Marker> markers = <Marker>{marker};
-
-    final Completer<GoogleMapController> controllerCompleter =
-        Completer<GoogleMapController>();
-
-    await tester.pumpWidget(Directionality(
-      textDirection: TextDirection.ltr,
-      child: GoogleMap(
-        initialCameraPosition: const CameraPosition(target: LatLng(10.0, 15.0)),
-        markers: markers,
-        onMapCreated: (GoogleMapController googleMapController) {
-          controllerCompleter.complete(googleMapController);
-        },
-      ),
-    ));
-
-    final GoogleMapController controller = await controllerCompleter.future;
-
-    bool iwVisibleStatus =
-        await controller.isMarkerInfoWindowShown(marker.markerId);
-    expect(iwVisibleStatus, false);
-
-    await controller.showMarkerInfoWindow(marker.markerId);
-    // The Maps SDK doesn't always return true for whether it is shown
-    // immediately after showing it, so wait for it to report as shown.
-    iwVisibleStatus = await waitForValueMatchingPredicate<bool>(
-            tester,
-            () => controller.isMarkerInfoWindowShown(marker.markerId),
-            (bool visible) => visible) ??
-        false;
-    expect(iwVisibleStatus, true);
-
-    await controller.hideMarkerInfoWindow(marker.markerId);
-    iwVisibleStatus = await controller.isMarkerInfoWindowShown(marker.markerId);
-    expect(iwVisibleStatus, false);
-  });
-
-  testWidgets('fromAssetImage', (WidgetTester tester) async {
-    const double pixelRatio = 2;
-    const ImageConfiguration imageConfiguration =
-        ImageConfiguration(devicePixelRatio: pixelRatio);
-    final BitmapDescriptor mip = await BitmapDescriptor.fromAssetImage(
-        imageConfiguration, 'red_square.png');
-    final BitmapDescriptor scaled = await BitmapDescriptor.fromAssetImage(
-        imageConfiguration, 'red_square.png',
-        mipmaps: false);
-    expect((mip.toJson() as List<dynamic>)[2], 1);
-    expect((scaled.toJson() as List<dynamic>)[2], 2);
-  });
-
-  testWidgets('testTakeSnapshot', (WidgetTester tester) async {
-    final Completer<GoogleMapController> controllerCompleter =
-        Completer<GoogleMapController>();
-
-    await tester.pumpWidget(
-      Directionality(
-        textDirection: TextDirection.ltr,
-        child: GoogleMap(
-          initialCameraPosition: _kInitialCameraPosition,
-          onMapCreated: (GoogleMapController controller) {
-            controllerCompleter.complete(controller);
-          },
-        ),
-      ),
-    );
-
-    await tester.pumpAndSettle(const Duration(seconds: 3));
-
-    final GoogleMapController controller = await controllerCompleter.future;
-    final Uint8List? bytes = await controller.takeSnapshot();
-    expect(bytes?.isNotEmpty, true);
-  },
-      // TODO(cyanglaz): un-skip the test when we can test this on CI with API key enabled.
-      // https://github.com/flutter/flutter/issues/57057
-      skip: Platform.isAndroid);
-
-  testWidgets(
-    'set tileOverlay correctly',
-    (WidgetTester tester) async {
-      final Completer<int> mapIdCompleter = Completer<int>();
-      final TileOverlay tileOverlay1 = TileOverlay(
-        tileOverlayId: const TileOverlayId('tile_overlay_1'),
-        tileProvider: _DebugTileProvider(),
-        zIndex: 2,
-        transparency: 0.2,
-      );
-
-      final TileOverlay tileOverlay2 = TileOverlay(
-        tileOverlayId: const TileOverlayId('tile_overlay_2'),
-        tileProvider: _DebugTileProvider(),
-        zIndex: 1,
-        visible: false,
-        transparency: 0.3,
-        fadeIn: false,
-      );
-      await tester.pumpWidget(
-        Directionality(
-          textDirection: TextDirection.ltr,
-          child: GoogleMap(
-            initialCameraPosition: _kInitialCameraPosition,
-            tileOverlays: <TileOverlay>{tileOverlay1, tileOverlay2},
-            onMapCreated: (GoogleMapController controller) {
-              mapIdCompleter.complete(controller.mapId);
-            },
-          ),
-        ),
-      );
-      await tester.pumpAndSettle(const Duration(seconds: 3));
-
-      final int mapId = await mapIdCompleter.future;
-      final GoogleMapsInspectorPlatform inspector =
-          GoogleMapsInspectorPlatform.instance!;
-
-      final TileOverlay tileOverlayInfo1 = (await inspector
-          .getTileOverlayInfo(tileOverlay1.mapsId, mapId: mapId))!;
-      final TileOverlay tileOverlayInfo2 = (await inspector
-          .getTileOverlayInfo(tileOverlay2.mapsId, mapId: mapId))!;
-
-      expect(tileOverlayInfo1.visible, isTrue);
-      expect(tileOverlayInfo1.fadeIn, isTrue);
-      expect(
-          tileOverlayInfo1.transparency, moreOrLessEquals(0.2, epsilon: 0.001));
-      expect(tileOverlayInfo1.zIndex, 2);
-
-      expect(tileOverlayInfo2.visible, isFalse);
-      expect(tileOverlayInfo2.fadeIn, isFalse);
-      expect(
-          tileOverlayInfo2.transparency, moreOrLessEquals(0.3, epsilon: 0.001));
-      expect(tileOverlayInfo2.zIndex, 1);
-    },
-  );
-
-  testWidgets(
-    'update tileOverlays correctly',
-    (WidgetTester tester) async {
-      final Completer<int> mapIdCompleter = Completer<int>();
-      final Key key = GlobalKey();
-      final TileOverlay tileOverlay1 = TileOverlay(
-        tileOverlayId: const TileOverlayId('tile_overlay_1'),
-        tileProvider: _DebugTileProvider(),
-        zIndex: 2,
-        transparency: 0.2,
-      );
-
-      final TileOverlay tileOverlay2 = TileOverlay(
-        tileOverlayId: const TileOverlayId('tile_overlay_2'),
-        tileProvider: _DebugTileProvider(),
-        zIndex: 3,
-        transparency: 0.5,
-      );
-      await tester.pumpWidget(
-        Directionality(
-          textDirection: TextDirection.ltr,
-          child: GoogleMap(
-            key: key,
-            initialCameraPosition: _kInitialCameraPosition,
-            tileOverlays: <TileOverlay>{tileOverlay1, tileOverlay2},
-            onMapCreated: (GoogleMapController controller) {
-              mapIdCompleter.complete(controller.mapId);
-            },
-          ),
-        ),
-      );
-
-      final int mapId = await mapIdCompleter.future;
-      final GoogleMapsInspectorPlatform inspector =
-          GoogleMapsInspectorPlatform.instance!;
-
-      final TileOverlay tileOverlay1New = TileOverlay(
-        tileOverlayId: const TileOverlayId('tile_overlay_1'),
-        tileProvider: _DebugTileProvider(),
-        zIndex: 1,
-        visible: false,
-        transparency: 0.3,
-        fadeIn: false,
-      );
-
-      await tester.pumpWidget(
-        Directionality(
-          textDirection: TextDirection.ltr,
-          child: GoogleMap(
-            key: key,
-            initialCameraPosition: _kInitialCameraPosition,
-            tileOverlays: <TileOverlay>{tileOverlay1New},
-            onMapCreated: (GoogleMapController controller) {
-              fail('update: OnMapCreated should get called only once.');
-            },
-          ),
-        ),
-      );
-
-      await tester.pumpAndSettle(const Duration(seconds: 3));
-
-      final TileOverlay tileOverlayInfo1 = (await inspector
-          .getTileOverlayInfo(tileOverlay1.mapsId, mapId: mapId))!;
-      final TileOverlay? tileOverlayInfo2 =
-          await inspector.getTileOverlayInfo(tileOverlay2.mapsId, mapId: mapId);
-
-      expect(tileOverlayInfo1.visible, isFalse);
-      expect(tileOverlayInfo1.fadeIn, isFalse);
-      expect(
-          tileOverlayInfo1.transparency, moreOrLessEquals(0.3, epsilon: 0.001));
-      expect(tileOverlayInfo1.zIndex, 1);
-
-      expect(tileOverlayInfo2, isNull);
-    },
-  );
-
-  testWidgets(
-    'remove tileOverlays correctly',
-    (WidgetTester tester) async {
-      final Completer<int> mapIdCompleter = Completer<int>();
-      final Key key = GlobalKey();
-      final TileOverlay tileOverlay1 = TileOverlay(
-        tileOverlayId: const TileOverlayId('tile_overlay_1'),
-        tileProvider: _DebugTileProvider(),
-        zIndex: 2,
-        transparency: 0.2,
-      );
-
-      await tester.pumpWidget(
-        Directionality(
-          textDirection: TextDirection.ltr,
-          child: GoogleMap(
-            key: key,
-            initialCameraPosition: _kInitialCameraPosition,
-            tileOverlays: <TileOverlay>{tileOverlay1},
-            onMapCreated: (GoogleMapController controller) {
-              mapIdCompleter.complete(controller.mapId);
-            },
-          ),
-        ),
-      );
-
-      final int mapId = await mapIdCompleter.future;
-      final GoogleMapsInspectorPlatform inspector =
-          GoogleMapsInspectorPlatform.instance!;
-
-      await tester.pumpWidget(
-        Directionality(
-          textDirection: TextDirection.ltr,
-          child: GoogleMap(
-            key: key,
-            initialCameraPosition: _kInitialCameraPosition,
-            onMapCreated: (GoogleMapController controller) {
-              fail('OnMapCreated should get called only once.');
-            },
-          ),
-        ),
-      );
-
-      await tester.pumpAndSettle(const Duration(seconds: 3));
-      final TileOverlay? tileOverlayInfo1 =
-          await inspector.getTileOverlayInfo(tileOverlay1.mapsId, mapId: mapId);
-
-      expect(tileOverlayInfo1, isNull);
-    },
-  );
-
-  /// Check that two lists of [WeightedLatLng] are more or less equal
-  void expectHeatmapDataMoreOrLessEquals(
-    List<WeightedLatLng> data1,
-    List<WeightedLatLng> data2,
-  ) {
-    expect(data1.length, data2.length);
-    for (int i = 0; i < data1.length; i++) {
-      final WeightedLatLng wll1 = data1[i];
-      final WeightedLatLng wll2 = data2[i];
-      expect(wll1.weight, wll2.weight);
-      expect(wll1.point.latitude, moreOrLessEquals(wll2.point.latitude));
-      expect(wll1.point.longitude, moreOrLessEquals(wll2.point.longitude));
-    }
-  }
-
-  /// Check that two [HeatmapGradient]s are more or less equal
-  void expectHeatmapGradientMoreOrLessEquals(
-    HeatmapGradient? gradient1,
-    HeatmapGradient? gradient2,
-  ) {
-    if (gradient1 == null) {
-      expect(gradient2, isNull);
-      return;
-    }
-    expect(gradient2, isNotNull);
-
-    expect(gradient1.colors.length, gradient2!.colors.length);
-    for (int i = 0; i < gradient1.colors.length; i++) {
-      final HeatmapGradientColor color1 = gradient1.colors[i];
-      final HeatmapGradientColor color2 = gradient2.colors[i];
-      expect(color1.color, color2.color);
-      expect(
-        color1.startPoint,
-        moreOrLessEquals(color2.startPoint, epsilon: 1e-7),
-      );
-    }
-
-    expect(gradient1.colorMapSize, gradient2.colorMapSize);
-  }
-
-  void expectHeatmapEquals(Heatmap heatmap1, Heatmap heatmap2) {
-    expectHeatmapDataMoreOrLessEquals(heatmap1.data, heatmap2.data);
-    expectHeatmapGradientMoreOrLessEquals(heatmap1.gradient, heatmap2.gradient);
-    if (Platform.isAndroid) {
-      expect(heatmap1.maxIntensity, heatmap2.maxIntensity);
-    }
-    expect(heatmap1.opacity, moreOrLessEquals(heatmap2.opacity, epsilon: 1e-8));
-    expect(heatmap1.radius, heatmap2.radius);
-    if (Platform.isIOS) {
-      expect(heatmap1.minimumZoomIntensity, heatmap2.minimumZoomIntensity);
-      expect(heatmap1.maximumZoomIntensity, heatmap2.maximumZoomIntensity);
-    }
-  }
-
-  final Heatmap heatmap1 = Heatmap(
-    heatmapId: const HeatmapId('heatmap_1'),
-    data: const <WeightedLatLng>[
-      WeightedLatLng(LatLng(37.782, -122.447)),
-      WeightedLatLng(LatLng(37.782, -122.445)),
-      WeightedLatLng(LatLng(37.782, -122.443)),
-      WeightedLatLng(LatLng(37.782, -122.441)),
-      WeightedLatLng(LatLng(37.782, -122.439)),
-      WeightedLatLng(LatLng(37.782, -122.437)),
-      WeightedLatLng(LatLng(37.782, -122.435)),
-      WeightedLatLng(LatLng(37.785, -122.447)),
-      WeightedLatLng(LatLng(37.785, -122.445)),
-      WeightedLatLng(LatLng(37.785, -122.443)),
-      WeightedLatLng(LatLng(37.785, -122.441)),
-      WeightedLatLng(LatLng(37.785, -122.439)),
-      WeightedLatLng(LatLng(37.785, -122.437)),
-      WeightedLatLng(LatLng(37.785, -122.435), weight: 2)
-    ],
-    dissipating: false,
-    gradient: HeatmapGradient(
-      const <HeatmapGradientColor>[
-        HeatmapGradientColor(
-          Color.fromARGB(255, 0, 255, 255),
-          0.2,
-        ),
-        HeatmapGradientColor(
-          Color.fromARGB(255, 0, 63, 255),
-          0.4,
-        ),
-        HeatmapGradientColor(
-          Color.fromARGB(255, 0, 0, 191),
-          0.6,
-        ),
-        HeatmapGradientColor(
-          Color.fromARGB(255, 63, 0, 91),
-          0.8,
-        ),
-        HeatmapGradientColor(
-          Color.fromARGB(255, 255, 0, 0),
-          1,
-        ),
-      ],
-    ),
-    maxIntensity: 1,
-    opacity: 0.5,
-    radius: 40,
-    minimumZoomIntensity: 1,
-    maximumZoomIntensity: 20,
-  );
-
-  testWidgets(
-    'set heatmap correctly',
-    (WidgetTester tester) async {
-      final Completer<int> mapIdCompleter = Completer<int>();
-      final Heatmap heatmap2 = Heatmap(
-        heatmapId: const HeatmapId('heatmap_2'),
-        data: heatmap1.data,
-        dissipating: heatmap1.dissipating,
-        gradient: heatmap1.gradient,
-        maxIntensity: heatmap1.maxIntensity,
-        opacity: heatmap1.opacity - 0.1,
-        radius: heatmap1.radius,
-        minimumZoomIntensity: heatmap1.minimumZoomIntensity,
-        maximumZoomIntensity: heatmap1.maximumZoomIntensity,
-      );
-
-      await tester.pumpWidget(
-        Directionality(
-          textDirection: TextDirection.ltr,
-          child: GoogleMap(
-            initialCameraPosition: _kInitialCameraPosition,
-            heatmaps: <Heatmap>{heatmap1, heatmap2},
-            onMapCreated: (GoogleMapController controller) {
-              mapIdCompleter.complete(controller.mapId);
-            },
-          ),
-        ),
-      );
-      await tester.pumpAndSettle(const Duration(seconds: 3));
-
-      final int mapId = await mapIdCompleter.future;
-      final GoogleMapsInspectorPlatform inspector =
-          GoogleMapsInspectorPlatform.instance!;
-
-      final Heatmap heatmapInfo1 =
-          (await inspector.getHeatmapInfo(heatmap1.mapsId, mapId: mapId))!;
-      final Heatmap heatmapInfo2 =
-          (await inspector.getHeatmapInfo(heatmap2.mapsId, mapId: mapId))!;
-
-      expectHeatmapEquals(heatmap1, heatmapInfo1);
-      expectHeatmapEquals(heatmap2, heatmapInfo2);
-    },
-  );
-
-  testWidgets(
-    'update heatmaps correctly',
-    (WidgetTester tester) async {
-      final Completer<int> mapIdCompleter = Completer<int>();
-      final Key key = GlobalKey();
-
-      await tester.pumpWidget(
-        Directionality(
-          textDirection: TextDirection.ltr,
-          child: GoogleMap(
-            key: key,
-            initialCameraPosition: _kInitialCameraPosition,
-            heatmaps: <Heatmap>{heatmap1},
-            onMapCreated: (GoogleMapController controller) {
-              mapIdCompleter.complete(controller.mapId);
-            },
-          ),
-        ),
-      );
-
-      final int mapId = await mapIdCompleter.future;
-      final GoogleMapsInspectorPlatform inspector =
-          GoogleMapsInspectorPlatform.instance!;
-
-      final Heatmap heatmap1New = heatmap1.copyWith(
-        dataParam: heatmap1.data.sublist(5),
-        dissipatingParam: !heatmap1.dissipating,
-        gradientParam: heatmap1.gradient,
-        maxIntensityParam: heatmap1.maxIntensity! + 1,
-        opacityParam: heatmap1.opacity - 0.1,
-        radiusParam: heatmap1.radius + 1,
-        minimumZoomIntensityParam: heatmap1.minimumZoomIntensity + 1,
-        maximumZoomIntensityParam: heatmap1.maximumZoomIntensity + 1,
-      );
-
-      await tester.pumpWidget(
-        Directionality(
-          textDirection: TextDirection.ltr,
-          child: GoogleMap(
-            key: key,
-            initialCameraPosition: _kInitialCameraPosition,
-            heatmaps: <Heatmap>{heatmap1New},
-            onMapCreated: (GoogleMapController controller) {
-              fail('update: OnMapCreated should get called only once.');
-            },
-          ),
-        ),
-      );
-
-      await tester.pumpAndSettle(const Duration(seconds: 3));
-
-      final Heatmap heatmapInfo1 =
-          (await inspector.getHeatmapInfo(heatmap1.mapsId, mapId: mapId))!;
-
-      expectHeatmapEquals(heatmap1New, heatmapInfo1);
-    },
-  );
-
-  testWidgets(
-    'remove heatmaps correctly',
-    (WidgetTester tester) async {
-      final Completer<int> mapIdCompleter = Completer<int>();
-      final Key key = GlobalKey();
-
-      await tester.pumpWidget(
-        Directionality(
-          textDirection: TextDirection.ltr,
-          child: GoogleMap(
-            key: key,
-            initialCameraPosition: _kInitialCameraPosition,
-            heatmaps: <Heatmap>{heatmap1},
-            onMapCreated: (GoogleMapController controller) {
-              mapIdCompleter.complete(controller.mapId);
-            },
-          ),
-        ),
-      );
-
-      final int mapId = await mapIdCompleter.future;
-      final GoogleMapsInspectorPlatform inspector =
-          GoogleMapsInspectorPlatform.instance!;
-
-      await tester.pumpWidget(
-        Directionality(
-          textDirection: TextDirection.ltr,
-          child: GoogleMap(
-            key: key,
-            initialCameraPosition: _kInitialCameraPosition,
-            onMapCreated: (GoogleMapController controller) {
-              fail('OnMapCreated should get called only once.');
-            },
-          ),
-        ),
-      );
-
-      await tester.pumpAndSettle(const Duration(seconds: 3));
-      final Heatmap? heatmapInfo1 =
-          await inspector.getHeatmapInfo(heatmap1.mapsId, mapId: mapId);
-
-      expect(heatmapInfo1, isNull);
-    },
-  );
-}
-
-class _DebugTileProvider implements TileProvider {
-  _DebugTileProvider() {
-    boxPaint.isAntiAlias = true;
-    boxPaint.color = Colors.blue;
-    boxPaint.strokeWidth = 2.0;
-    boxPaint.style = PaintingStyle.stroke;
-  }
-
-  static const int width = 100;
-  static const int height = 100;
-  static final Paint boxPaint = Paint();
-  static const TextStyle textStyle = TextStyle(
-    color: Colors.red,
-    fontSize: 20,
-  );
-=======
->>>>>>> 2b307acb
 
   maps_controller.runTests();
   maps_inspector.runTests();
