--- conflicted
+++ resolved
@@ -40,15 +40,11 @@
   assets:
     - assets/
 
-<<<<<<< HEAD
-dependency_overrides:
-=======
 # FOR TESTING ONLY. DO NOT MERGE.
 dependency_overrides:
   google_maps_flutter_android:
     path: ../../google_maps_flutter_android
   google_maps_flutter_ios:
     path: ../../google_maps_flutter_ios
->>>>>>> 43ba9544
   google_maps_flutter_platform_interface:
     path: ../../google_maps_flutter_platform_interface