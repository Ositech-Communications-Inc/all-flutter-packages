--- conflicted
+++ resolved
@@ -11,19 +11,15 @@
 		1498D2341E8E89220040F4C2 /* GeneratedPluginRegistrant.m in Sources */ = {isa = PBXBuildFile; fileRef = 1498D2331E8E89220040F4C2 /* GeneratedPluginRegistrant.m */; };
 		1914AFED9E9C06E70E08DAF1 /* Pods_Runner.framework in Frameworks */ = {isa = PBXBuildFile; fileRef = B8F23F072B109F26BBB49663 /* Pods_Runner.framework */; };
 		3B3967161E833CAA004F5970 /* AppFrameworkInfo.plist in Resources */ = {isa = PBXBuildFile; fileRef = 3B3967151E833CAA004F5970 /* AppFrameworkInfo.plist */; };
-<<<<<<< HEAD
-=======
 		4D6F8E8EDA174B4613584FD3 /* Pods_RunnerTests.framework in Frameworks */ = {isa = PBXBuildFile; fileRef = E1E47E4A9B75A722315004BB /* Pods_RunnerTests.framework */; };
 		6851F3562835BC180032B7C8 /* FLTGoogleMapJSONConversionsConversionTests.m in Sources */ = {isa = PBXBuildFile; fileRef = 6851F3552835BC180032B7C8 /* FLTGoogleMapJSONConversionsConversionTests.m */; };
 		68E4726A2836FF0C00BDDDAC /* MapKit.framework in Frameworks */ = {isa = PBXBuildFile; fileRef = 68E472692836FF0C00BDDDAC /* MapKit.framework */; };
->>>>>>> 441f9231
 		978B8F6F1D3862AE00F588F7 /* AppDelegate.m in Sources */ = {isa = PBXBuildFile; fileRef = 7AFFD8EE1D35381100E5BB4D /* AppDelegate.m */; };
 		97C146F31CF9000F007C117D /* main.m in Sources */ = {isa = PBXBuildFile; fileRef = 97C146F21CF9000F007C117D /* main.m */; };
 		97C146FC1CF9000F007C117D /* Main.storyboard in Resources */ = {isa = PBXBuildFile; fileRef = 97C146FA1CF9000F007C117D /* Main.storyboard */; };
 		97C146FE1CF9000F007C117D /* Assets.xcassets in Resources */ = {isa = PBXBuildFile; fileRef = 97C146FD1CF9000F007C117D /* Assets.xcassets */; };
 		97C147011CF9000F007C117D /* LaunchScreen.storyboard in Resources */ = {isa = PBXBuildFile; fileRef = 97C146FF1CF9000F007C117D /* LaunchScreen.storyboard */; };
 		982F2A6C27BADE17003C81F4 /* PartiallyMockedMapView.m in Sources */ = {isa = PBXBuildFile; fileRef = 982F2A6B27BADE17003C81F4 /* PartiallyMockedMapView.m */; };
-		BF3640897074AE1EF9C60F43 /* Pods_RunnerTests.framework in Frameworks */ = {isa = PBXBuildFile; fileRef = A88C666E012FA83D1194F5B9 /* Pods_RunnerTests.framework */; };
 		F7151F13265D7ED70028CB91 /* GoogleMapsTests.m in Sources */ = {isa = PBXBuildFile; fileRef = F7151F12265D7ED70028CB91 /* GoogleMapsTests.m */; };
 		F7151F21265D7EE50028CB91 /* GoogleMapsUITests.m in Sources */ = {isa = PBXBuildFile; fileRef = F7151F20265D7EE50028CB91 /* GoogleMapsUITests.m */; };
 /* End PBXBuildFile section */
@@ -79,13 +75,9 @@
 		97C147021CF9000F007C117D /* Info.plist */ = {isa = PBXFileReference; lastKnownFileType = text.plist.xml; path = Info.plist; sourceTree = "<group>"; };
 		982F2A6A27BADE17003C81F4 /* PartiallyMockedMapView.h */ = {isa = PBXFileReference; lastKnownFileType = sourcecode.c.h; path = PartiallyMockedMapView.h; sourceTree = "<group>"; };
 		982F2A6B27BADE17003C81F4 /* PartiallyMockedMapView.m */ = {isa = PBXFileReference; lastKnownFileType = sourcecode.c.objc; path = PartiallyMockedMapView.m; sourceTree = "<group>"; };
-		A88C666E012FA83D1194F5B9 /* Pods_RunnerTests.framework */ = {isa = PBXFileReference; explicitFileType = wrapper.framework; includeInIndex = 0; path = Pods_RunnerTests.framework; sourceTree = BUILT_PRODUCTS_DIR; };
 		B7AFC65E3DD5AC60D834D83D /* Pods-Runner.debug.xcconfig */ = {isa = PBXFileReference; includeInIndex = 1; lastKnownFileType = text.xcconfig; name = "Pods-Runner.debug.xcconfig"; path = "Pods/Target Support Files/Pods-Runner/Pods-Runner.debug.xcconfig"; sourceTree = "<group>"; };
 		B8F23F072B109F26BBB49663 /* Pods_Runner.framework */ = {isa = PBXFileReference; explicitFileType = wrapper.framework; includeInIndex = 0; path = Pods_Runner.framework; sourceTree = BUILT_PRODUCTS_DIR; };
-<<<<<<< HEAD
-=======
 		E1E47E4A9B75A722315004BB /* Pods_RunnerTests.framework */ = {isa = PBXFileReference; explicitFileType = wrapper.framework; includeInIndex = 0; path = Pods_RunnerTests.framework; sourceTree = BUILT_PRODUCTS_DIR; };
->>>>>>> 441f9231
 		E52C6A6210A56F027C582EF9 /* Pods-RunnerTests.debug.xcconfig */ = {isa = PBXFileReference; includeInIndex = 1; lastKnownFileType = text.xcconfig; name = "Pods-RunnerTests.debug.xcconfig"; path = "Pods/Target Support Files/Pods-RunnerTests/Pods-RunnerTests.debug.xcconfig"; sourceTree = "<group>"; };
 		EA0E91726245EDC22B97E8B9 /* Pods-Runner.release.xcconfig */ = {isa = PBXFileReference; includeInIndex = 1; lastKnownFileType = text.xcconfig; name = "Pods-Runner.release.xcconfig"; path = "Pods/Target Support Files/Pods-Runner/Pods-Runner.release.xcconfig"; sourceTree = "<group>"; };
 		F7151F10265D7ED70028CB91 /* RunnerTests.xctest */ = {isa = PBXFileReference; explicitFileType = wrapper.cfbundle; includeInIndex = 0; path = RunnerTests.xctest; sourceTree = BUILT_PRODUCTS_DIR; };
@@ -102,10 +94,7 @@
 			buildActionMask = 2147483647;
 			files = (
 				1914AFED9E9C06E70E08DAF1 /* Pods_Runner.framework in Frameworks */,
-<<<<<<< HEAD
-=======
 				0C5D891144B9ECED2AF515E8 /* Pods_Runner.framework in Frameworks */,
->>>>>>> 441f9231
 			);
 			runOnlyForDeploymentPostprocessing = 0;
 		};
@@ -113,12 +102,8 @@
 			isa = PBXFrameworksBuildPhase;
 			buildActionMask = 2147483647;
 			files = (
-<<<<<<< HEAD
-				BF3640897074AE1EF9C60F43 /* Pods_RunnerTests.framework in Frameworks */,
-=======
 				68E4726A2836FF0C00BDDDAC /* MapKit.framework in Frameworks */,
 				4D6F8E8EDA174B4613584FD3 /* Pods_RunnerTests.framework in Frameworks */,
->>>>>>> 441f9231
 			);
 			runOnlyForDeploymentPostprocessing = 0;
 		};
@@ -135,14 +120,9 @@
 		1E7CF0857EFC88FC263CF3B2 /* Frameworks */ = {
 			isa = PBXGroup;
 			children = (
-<<<<<<< HEAD
-				B8F23F072B109F26BBB49663 /* Pods_Runner.framework */,
-				A88C666E012FA83D1194F5B9 /* Pods_RunnerTests.framework */,
-=======
 				68E472692836FF0C00BDDDAC /* MapKit.framework */,
 				5269CB97E14EA6AE1F1F1BB5 /* Pods_Runner.framework */,
 				E1E47E4A9B75A722315004BB /* Pods_RunnerTests.framework */,
->>>>>>> 441f9231
 			);
 			name = Frameworks;
 			sourceTree = "<group>";
