--- conflicted
+++ resolved
@@ -3,20 +3,12 @@
 	archiveVersion = 1;
 	classes = {
 	};
-	objectVersion = 50;
+	objectVersion = 46;
 	objects = {
 
 /* Begin PBXBuildFile section */
-		0C5D891144B9ECED2AF515E8 /* Pods_Runner.framework in Frameworks */ = {isa = PBXBuildFile; fileRef = 5269CB97E14EA6AE1F1F1BB5 /* Pods_Runner.framework */; };
 		1498D2341E8E89220040F4C2 /* GeneratedPluginRegistrant.m in Sources */ = {isa = PBXBuildFile; fileRef = 1498D2331E8E89220040F4C2 /* GeneratedPluginRegistrant.m */; };
-		1914AFED9E9C06E70E08DAF1 /* Pods_Runner.framework in Frameworks */ = {isa = PBXBuildFile; fileRef = B8F23F072B109F26BBB49663 /* Pods_Runner.framework */; };
 		3B3967161E833CAA004F5970 /* AppFrameworkInfo.plist in Resources */ = {isa = PBXBuildFile; fileRef = 3B3967151E833CAA004F5970 /* AppFrameworkInfo.plist */; };
-<<<<<<< HEAD
-		4D6F8E8EDA174B4613584FD3 /* Pods_RunnerTests.framework in Frameworks */ = {isa = PBXBuildFile; fileRef = E1E47E4A9B75A722315004BB /* Pods_RunnerTests.framework */; };
-=======
-		4510D964F3B1259FEDD3ABA6 /* libPods-Runner.a in Frameworks */ = {isa = PBXBuildFile; fileRef = 7755F8F4BABC3D6A0BD4048B /* libPods-Runner.a */; };
-		4A097997B7B27CE82FFC3AB8 /* libPods-RunnerUITests.a in Frameworks */ = {isa = PBXBuildFile; fileRef = DC8ED0578E8D540BBDA17645 /* libPods-RunnerUITests.a */; };
->>>>>>> c74873aa
 		6851F3562835BC180032B7C8 /* FLTGoogleMapJSONConversionsConversionTests.m in Sources */ = {isa = PBXBuildFile; fileRef = 6851F3552835BC180032B7C8 /* FLTGoogleMapJSONConversionsConversionTests.m */; };
 		68E4726A2836FF0C00BDDDAC /* MapKit.framework in Frameworks */ = {isa = PBXBuildFile; fileRef = 68E472692836FF0C00BDDDAC /* MapKit.framework */; };
 		978B8F6F1D3862AE00F588F7 /* AppDelegate.m in Sources */ = {isa = PBXBuildFile; fileRef = 7AFFD8EE1D35381100E5BB4D /* AppDelegate.m */; };
@@ -25,6 +17,7 @@
 		97C146FE1CF9000F007C117D /* Assets.xcassets in Resources */ = {isa = PBXBuildFile; fileRef = 97C146FD1CF9000F007C117D /* Assets.xcassets */; };
 		97C147011CF9000F007C117D /* LaunchScreen.storyboard in Resources */ = {isa = PBXBuildFile; fileRef = 97C146FF1CF9000F007C117D /* LaunchScreen.storyboard */; };
 		982F2A6C27BADE17003C81F4 /* PartiallyMockedMapView.m in Sources */ = {isa = PBXBuildFile; fileRef = 982F2A6B27BADE17003C81F4 /* PartiallyMockedMapView.m */; };
+		E4C0BC1F6C1E702533BAE427 /* Pods_Runner.framework in Frameworks */ = {isa = PBXBuildFile; fileRef = 5130662E4B41E2CA0B13A0A5 /* Pods_Runner.framework */; };
 		F7151F13265D7ED70028CB91 /* GoogleMapsTests.m in Sources */ = {isa = PBXBuildFile; fileRef = F7151F12265D7ED70028CB91 /* GoogleMapsTests.m */; };
 		F7151F21265D7EE50028CB91 /* GoogleMapsUITests.m in Sources */ = {isa = PBXBuildFile; fileRef = F7151F20265D7EE50028CB91 /* GoogleMapsUITests.m */; };
 /* End PBXBuildFile section */
@@ -63,11 +56,9 @@
 		1498D2321E8E86230040F4C2 /* GeneratedPluginRegistrant.h */ = {isa = PBXFileReference; lastKnownFileType = sourcecode.c.h; path = GeneratedPluginRegistrant.h; sourceTree = "<group>"; };
 		1498D2331E8E89220040F4C2 /* GeneratedPluginRegistrant.m */ = {isa = PBXFileReference; fileEncoding = 4; lastKnownFileType = sourcecode.c.objc; path = GeneratedPluginRegistrant.m; sourceTree = "<group>"; };
 		3B3967151E833CAA004F5970 /* AppFrameworkInfo.plist */ = {isa = PBXFileReference; fileEncoding = 4; lastKnownFileType = text.plist.xml; name = AppFrameworkInfo.plist; path = Flutter/AppFrameworkInfo.plist; sourceTree = "<group>"; };
-		5269CB97E14EA6AE1F1F1BB5 /* Pods_Runner.framework */ = {isa = PBXFileReference; explicitFileType = wrapper.framework; includeInIndex = 0; path = Pods_Runner.framework; sourceTree = BUILT_PRODUCTS_DIR; };
+		5130662E4B41E2CA0B13A0A5 /* Pods_Runner.framework */ = {isa = PBXFileReference; explicitFileType = wrapper.framework; includeInIndex = 0; path = Pods_Runner.framework; sourceTree = BUILT_PRODUCTS_DIR; };
 		6851F3552835BC180032B7C8 /* FLTGoogleMapJSONConversionsConversionTests.m */ = {isa = PBXFileReference; fileEncoding = 4; lastKnownFileType = sourcecode.c.objc; path = FLTGoogleMapJSONConversionsConversionTests.m; sourceTree = "<group>"; };
 		68E472692836FF0C00BDDDAC /* MapKit.framework */ = {isa = PBXFileReference; lastKnownFileType = wrapper.framework; name = MapKit.framework; path = Platforms/MacOSX.platform/Developer/SDKs/MacOSX12.0.sdk/System/iOSSupport/System/Library/Frameworks/MapKit.framework; sourceTree = DEVELOPER_DIR; };
-		6AC1E6095B09DE4B02ECF64E /* Pods-RunnerUITests.release.xcconfig */ = {isa = PBXFileReference; includeInIndex = 1; lastKnownFileType = text.xcconfig; name = "Pods-RunnerUITests.release.xcconfig"; path = "Pods/Target Support Files/Pods-RunnerUITests/Pods-RunnerUITests.release.xcconfig"; sourceTree = "<group>"; };
-		733AFAB37683A9DA7512F09C /* Pods-RunnerTests.release.xcconfig */ = {isa = PBXFileReference; includeInIndex = 1; lastKnownFileType = text.xcconfig; name = "Pods-RunnerTests.release.xcconfig"; path = "Pods/Target Support Files/Pods-RunnerTests/Pods-RunnerTests.release.xcconfig"; sourceTree = "<group>"; };
 		7AFA3C8E1D35360C0083082E /* Release.xcconfig */ = {isa = PBXFileReference; lastKnownFileType = text.xcconfig; name = Release.xcconfig; path = Flutter/Release.xcconfig; sourceTree = "<group>"; };
 		7AFFD8ED1D35381100E5BB4D /* AppDelegate.h */ = {isa = PBXFileReference; fileEncoding = 4; lastKnownFileType = sourcecode.c.h; path = AppDelegate.h; sourceTree = "<group>"; };
 		7AFFD8EE1D35381100E5BB4D /* AppDelegate.m */ = {isa = PBXFileReference; fileEncoding = 4; lastKnownFileType = sourcecode.c.objc; path = AppDelegate.m; sourceTree = "<group>"; };
@@ -82,14 +73,6 @@
 		982F2A6A27BADE17003C81F4 /* PartiallyMockedMapView.h */ = {isa = PBXFileReference; lastKnownFileType = sourcecode.c.h; path = PartiallyMockedMapView.h; sourceTree = "<group>"; };
 		982F2A6B27BADE17003C81F4 /* PartiallyMockedMapView.m */ = {isa = PBXFileReference; lastKnownFileType = sourcecode.c.objc; path = PartiallyMockedMapView.m; sourceTree = "<group>"; };
 		B7AFC65E3DD5AC60D834D83D /* Pods-Runner.debug.xcconfig */ = {isa = PBXFileReference; includeInIndex = 1; lastKnownFileType = text.xcconfig; name = "Pods-Runner.debug.xcconfig"; path = "Pods/Target Support Files/Pods-Runner/Pods-Runner.debug.xcconfig"; sourceTree = "<group>"; };
-<<<<<<< HEAD
-		B8F23F072B109F26BBB49663 /* Pods_Runner.framework */ = {isa = PBXFileReference; explicitFileType = wrapper.framework; includeInIndex = 0; path = Pods_Runner.framework; sourceTree = BUILT_PRODUCTS_DIR; };
-		E1E47E4A9B75A722315004BB /* Pods_RunnerTests.framework */ = {isa = PBXFileReference; explicitFileType = wrapper.framework; includeInIndex = 0; path = Pods_RunnerTests.framework; sourceTree = BUILT_PRODUCTS_DIR; };
-=======
-		DC8ED0578E8D540BBDA17645 /* libPods-RunnerUITests.a */ = {isa = PBXFileReference; explicitFileType = archive.ar; includeInIndex = 0; path = "libPods-RunnerUITests.a"; sourceTree = BUILT_PRODUCTS_DIR; };
-		DDDAC1342ABDF2F125577581 /* Pods-RunnerUITests.debug.xcconfig */ = {isa = PBXFileReference; includeInIndex = 1; lastKnownFileType = text.xcconfig; name = "Pods-RunnerUITests.debug.xcconfig"; path = "Pods/Target Support Files/Pods-RunnerUITests/Pods-RunnerUITests.debug.xcconfig"; sourceTree = "<group>"; };
->>>>>>> c74873aa
-		E52C6A6210A56F027C582EF9 /* Pods-RunnerTests.debug.xcconfig */ = {isa = PBXFileReference; includeInIndex = 1; lastKnownFileType = text.xcconfig; name = "Pods-RunnerTests.debug.xcconfig"; path = "Pods/Target Support Files/Pods-RunnerTests/Pods-RunnerTests.debug.xcconfig"; sourceTree = "<group>"; };
 		EA0E91726245EDC22B97E8B9 /* Pods-Runner.release.xcconfig */ = {isa = PBXFileReference; includeInIndex = 1; lastKnownFileType = text.xcconfig; name = "Pods-Runner.release.xcconfig"; path = "Pods/Target Support Files/Pods-Runner/Pods-Runner.release.xcconfig"; sourceTree = "<group>"; };
 		F7151F10265D7ED70028CB91 /* RunnerTests.xctest */ = {isa = PBXFileReference; explicitFileType = wrapper.cfbundle; includeInIndex = 0; path = RunnerTests.xctest; sourceTree = BUILT_PRODUCTS_DIR; };
 		F7151F12265D7ED70028CB91 /* GoogleMapsTests.m */ = {isa = PBXFileReference; lastKnownFileType = sourcecode.c.objc; path = GoogleMapsTests.m; sourceTree = "<group>"; };
@@ -104,8 +87,7 @@
 			isa = PBXFrameworksBuildPhase;
 			buildActionMask = 2147483647;
 			files = (
-				1914AFED9E9C06E70E08DAF1 /* Pods_Runner.framework in Frameworks */,
-				0C5D891144B9ECED2AF515E8 /* Pods_Runner.framework in Frameworks */,
+				E4C0BC1F6C1E702533BAE427 /* Pods_Runner.framework in Frameworks */,
 			);
 			runOnlyForDeploymentPostprocessing = 0;
 		};
@@ -114,7 +96,6 @@
 			buildActionMask = 2147483647;
 			files = (
 				68E4726A2836FF0C00BDDDAC /* MapKit.framework in Frameworks */,
-				4D6F8E8EDA174B4613584FD3 /* Pods_RunnerTests.framework in Frameworks */,
 			);
 			runOnlyForDeploymentPostprocessing = 0;
 		};
@@ -122,7 +103,6 @@
 			isa = PBXFrameworksBuildPhase;
 			buildActionMask = 2147483647;
 			files = (
-				4A097997B7B27CE82FFC3AB8 /* libPods-RunnerUITests.a in Frameworks */,
 			);
 			runOnlyForDeploymentPostprocessing = 0;
 		};
@@ -133,14 +113,7 @@
 			isa = PBXGroup;
 			children = (
 				68E472692836FF0C00BDDDAC /* MapKit.framework */,
-<<<<<<< HEAD
-				5269CB97E14EA6AE1F1F1BB5 /* Pods_Runner.framework */,
-				E1E47E4A9B75A722315004BB /* Pods_RunnerTests.framework */,
-=======
-				7755F8F4BABC3D6A0BD4048B /* libPods-Runner.a */,
-				F267F68029D1A4E2E4C572A7 /* libPods-RunnerTests.a */,
-				DC8ED0578E8D540BBDA17645 /* libPods-RunnerUITests.a */,
->>>>>>> c74873aa
+				5130662E4B41E2CA0B13A0A5 /* Pods_Runner.framework */,
 			);
 			name = Frameworks;
 			sourceTree = "<group>";
@@ -208,10 +181,6 @@
 			children = (
 				B7AFC65E3DD5AC60D834D83D /* Pods-Runner.debug.xcconfig */,
 				EA0E91726245EDC22B97E8B9 /* Pods-Runner.release.xcconfig */,
-				E52C6A6210A56F027C582EF9 /* Pods-RunnerTests.debug.xcconfig */,
-				733AFAB37683A9DA7512F09C /* Pods-RunnerTests.release.xcconfig */,
-				DDDAC1342ABDF2F125577581 /* Pods-RunnerUITests.debug.xcconfig */,
-				6AC1E6095B09DE4B02ECF64E /* Pods-RunnerUITests.release.xcconfig */,
 			);
 			name = Pods;
 			sourceTree = "<group>";
@@ -252,7 +221,7 @@
 				9705A1C41CF9048500538489 /* Embed Frameworks */,
 				3B06AD1E1E4923F5004D2608 /* Thin Binary */,
 				BB6BD9A1101E970BEF85B6D2 /* [CP] Copy Pods Resources */,
-				51B9819223A6DBDD04C5389D /* [CP] Embed Pods Frameworks */,
+				365AF712A0C9297E12718D40 /* [CP] Embed Pods Frameworks */,
 			);
 			buildRules = (
 			);
@@ -267,11 +236,9 @@
 			isa = PBXNativeTarget;
 			buildConfigurationList = F7151F19265D7ED70028CB91 /* Build configuration list for PBXNativeTarget "RunnerTests" */;
 			buildPhases = (
-				D067548A17DC238B80D2BD12 /* [CP] Check Pods Manifest.lock */,
 				F7151F0C265D7ED70028CB91 /* Sources */,
 				F7151F0D265D7ED70028CB91 /* Frameworks */,
 				F7151F0E265D7ED70028CB91 /* Resources */,
-				307DD26BB8CC93C8658C07DC /* [CP] Embed Pods Frameworks */,
 			);
 			buildRules = (
 			);
@@ -287,7 +254,6 @@
 			isa = PBXNativeTarget;
 			buildConfigurationList = F7151F25265D7EE50028CB91 /* Build configuration list for PBXNativeTarget "RunnerUITests" */;
 			buildPhases = (
-				BD39F60794E9A0264D5D3752 /* [CP] Check Pods Manifest.lock */,
 				F7151F1A265D7EE50028CB91 /* Sources */,
 				F7151F1B265D7EE50028CB91 /* Frameworks */,
 				F7151F1C265D7EE50028CB91 /* Resources */,
@@ -308,7 +274,7 @@
 		97C146E61CF9000F007C117D /* Project object */ = {
 			isa = PBXProject;
 			attributes = {
-				LastUpgradeCheck = 1300;
+				LastUpgradeCheck = 1320;
 				ORGANIZATIONNAME = "The Flutter Authors";
 				TargetAttributes = {
 					97C146ED1CF9000F007C117D = {
@@ -375,39 +341,7 @@
 /* End PBXResourcesBuildPhase section */
 
 /* Begin PBXShellScriptBuildPhase section */
-		307DD26BB8CC93C8658C07DC /* [CP] Embed Pods Frameworks */ = {
-			isa = PBXShellScriptBuildPhase;
-			buildActionMask = 2147483647;
-			files = (
-			);
-			inputPaths = (
-				"${PODS_ROOT}/Target Support Files/Pods-RunnerTests/Pods-RunnerTests-frameworks.sh",
-				"${BUILT_PRODUCTS_DIR}/OCMock/OCMock.framework",
-			);
-			name = "[CP] Embed Pods Frameworks";
-			outputPaths = (
-				"${TARGET_BUILD_DIR}/${FRAMEWORKS_FOLDER_PATH}/OCMock.framework",
-			);
-			runOnlyForDeploymentPostprocessing = 0;
-			shellPath = /bin/sh;
-			shellScript = "\"${PODS_ROOT}/Target Support Files/Pods-RunnerTests/Pods-RunnerTests-frameworks.sh\"\n";
-			showEnvVarsInLog = 0;
-		};
-		3B06AD1E1E4923F5004D2608 /* Thin Binary */ = {
-			isa = PBXShellScriptBuildPhase;
-			buildActionMask = 2147483647;
-			files = (
-			);
-			inputPaths = (
-			);
-			name = "Thin Binary";
-			outputPaths = (
-			);
-			runOnlyForDeploymentPostprocessing = 0;
-			shellPath = /bin/sh;
-			shellScript = "/bin/sh \"$FLUTTER_ROOT/packages/flutter_tools/bin/xcode_backend.sh\" embed_and_thin";
-		};
-		51B9819223A6DBDD04C5389D /* [CP] Embed Pods Frameworks */ = {
+		365AF712A0C9297E12718D40 /* [CP] Embed Pods Frameworks */ = {
 			isa = PBXShellScriptBuildPhase;
 			buildActionMask = 2147483647;
 			files = (
@@ -425,6 +359,20 @@
 			shellScript = "\"${PODS_ROOT}/Target Support Files/Pods-Runner/Pods-Runner-frameworks.sh\"\n";
 			showEnvVarsInLog = 0;
 		};
+		3B06AD1E1E4923F5004D2608 /* Thin Binary */ = {
+			isa = PBXShellScriptBuildPhase;
+			buildActionMask = 2147483647;
+			files = (
+			);
+			inputPaths = (
+			);
+			name = "Thin Binary";
+			outputPaths = (
+			);
+			runOnlyForDeploymentPostprocessing = 0;
+			shellPath = /bin/sh;
+			shellScript = "/bin/sh \"$FLUTTER_ROOT/packages/flutter_tools/bin/xcode_backend.sh\" embed_and_thin";
+		};
 		74BF216DF17B0C7F983459BD /* [CP] Check Pods Manifest.lock */ = {
 			isa = PBXShellScriptBuildPhase;
 			buildActionMask = 2147483647;
@@ -473,50 +421,6 @@
 			runOnlyForDeploymentPostprocessing = 0;
 			shellPath = /bin/sh;
 			shellScript = "\"${PODS_ROOT}/Target Support Files/Pods-Runner/Pods-Runner-resources.sh\"\n";
-			showEnvVarsInLog = 0;
-		};
-		BD39F60794E9A0264D5D3752 /* [CP] Check Pods Manifest.lock */ = {
-			isa = PBXShellScriptBuildPhase;
-			buildActionMask = 2147483647;
-			files = (
-			);
-			inputFileListPaths = (
-			);
-			inputPaths = (
-				"${PODS_PODFILE_DIR_PATH}/Podfile.lock",
-				"${PODS_ROOT}/Manifest.lock",
-			);
-			name = "[CP] Check Pods Manifest.lock";
-			outputFileListPaths = (
-			);
-			outputPaths = (
-				"$(DERIVED_FILE_DIR)/Pods-RunnerUITests-checkManifestLockResult.txt",
-			);
-			runOnlyForDeploymentPostprocessing = 0;
-			shellPath = /bin/sh;
-			shellScript = "diff \"${PODS_PODFILE_DIR_PATH}/Podfile.lock\" \"${PODS_ROOT}/Manifest.lock\" > /dev/null\nif [ $? != 0 ] ; then\n    # print error to STDERR\n    echo \"error: The sandbox is not in sync with the Podfile.lock. Run 'pod install' or update your CocoaPods installation.\" >&2\n    exit 1\nfi\n# This output is used by Xcode 'outputs' to avoid re-running this script phase.\necho \"SUCCESS\" > \"${SCRIPT_OUTPUT_FILE_0}\"\n";
-			showEnvVarsInLog = 0;
-		};
-		D067548A17DC238B80D2BD12 /* [CP] Check Pods Manifest.lock */ = {
-			isa = PBXShellScriptBuildPhase;
-			buildActionMask = 2147483647;
-			files = (
-			);
-			inputFileListPaths = (
-			);
-			inputPaths = (
-				"${PODS_PODFILE_DIR_PATH}/Podfile.lock",
-				"${PODS_ROOT}/Manifest.lock",
-			);
-			name = "[CP] Check Pods Manifest.lock";
-			outputFileListPaths = (
-			);
-			outputPaths = (
-				"$(DERIVED_FILE_DIR)/Pods-RunnerTests-checkManifestLockResult.txt",
-			);
-			runOnlyForDeploymentPostprocessing = 0;
-			shellPath = /bin/sh;
-			shellScript = "diff \"${PODS_PODFILE_DIR_PATH}/Podfile.lock\" \"${PODS_ROOT}/Manifest.lock\" > /dev/null\nif [ $? != 0 ] ; then\n    # print error to STDERR\n    echo \"error: The sandbox is not in sync with the Podfile.lock. Run 'pod install' or update your CocoaPods installation.\" >&2\n    exit 1\nfi\n# This output is used by Xcode 'outputs' to avoid re-running this script phase.\necho \"SUCCESS\" > \"${SCRIPT_OUTPUT_FILE_0}\"\n";
 			showEnvVarsInLog = 0;
 		};
 /* End PBXShellScriptBuildPhase section */
@@ -705,10 +609,7 @@
 					"$(PROJECT_DIR)/Flutter",
 				);
 				INFOPLIST_FILE = Runner/Info.plist;
-				LD_RUNPATH_SEARCH_PATHS = (
-					"$(inherited)",
-					"@executable_path/Frameworks",
-				);
+				LD_RUNPATH_SEARCH_PATHS = "$(inherited) @executable_path/Frameworks";
 				LIBRARY_SEARCH_PATHS = (
 					"$(inherited)",
 					"$(PROJECT_DIR)/Flutter",
@@ -730,10 +631,7 @@
 					"$(PROJECT_DIR)/Flutter",
 				);
 				INFOPLIST_FILE = Runner/Info.plist;
-				LD_RUNPATH_SEARCH_PATHS = (
-					"$(inherited)",
-					"@executable_path/Frameworks",
-				);
+				LD_RUNPATH_SEARCH_PATHS = "$(inherited) @executable_path/Frameworks";
 				LIBRARY_SEARCH_PATHS = (
 					"$(inherited)",
 					"$(PROJECT_DIR)/Flutter",
@@ -745,17 +643,12 @@
 		};
 		F7151F17265D7ED70028CB91 /* Debug */ = {
 			isa = XCBuildConfiguration;
-			baseConfigurationReference = E52C6A6210A56F027C582EF9 /* Pods-RunnerTests.debug.xcconfig */;
 			buildSettings = {
 				BUNDLE_LOADER = "$(TEST_HOST)";
 				CODE_SIGN_STYLE = Automatic;
 				"EXCLUDED_ARCHS[sdk=iphonesimulator*]" = "i386 arm64";
 				INFOPLIST_FILE = RunnerTests/Info.plist;
-				LD_RUNPATH_SEARCH_PATHS = (
-					"$(inherited)",
-					"@executable_path/Frameworks",
-					"@loader_path/Frameworks",
-				);
+				LD_RUNPATH_SEARCH_PATHS = "$(inherited) @executable_path/Frameworks @loader_path/Frameworks";
 				MTL_FAST_MATH = YES;
 				PRODUCT_BUNDLE_IDENTIFIER = dev.flutter.plugins.RunnerTests;
 				PRODUCT_NAME = "$(TARGET_NAME)";
@@ -765,17 +658,12 @@
 		};
 		F7151F18265D7ED70028CB91 /* Release */ = {
 			isa = XCBuildConfiguration;
-			baseConfigurationReference = 733AFAB37683A9DA7512F09C /* Pods-RunnerTests.release.xcconfig */;
 			buildSettings = {
 				BUNDLE_LOADER = "$(TEST_HOST)";
 				CODE_SIGN_STYLE = Automatic;
 				"EXCLUDED_ARCHS[sdk=iphonesimulator*]" = "i386 arm64";
 				INFOPLIST_FILE = RunnerTests/Info.plist;
-				LD_RUNPATH_SEARCH_PATHS = (
-					"$(inherited)",
-					"@executable_path/Frameworks",
-					"@loader_path/Frameworks",
-				);
+				LD_RUNPATH_SEARCH_PATHS = "$(inherited) @executable_path/Frameworks @loader_path/Frameworks";
 				MTL_FAST_MATH = YES;
 				PRODUCT_BUNDLE_IDENTIFIER = dev.flutter.plugins.RunnerTests;
 				PRODUCT_NAME = "$(TARGET_NAME)";
@@ -785,15 +673,10 @@
 		};
 		F7151F26265D7EE50028CB91 /* Debug */ = {
 			isa = XCBuildConfiguration;
-			baseConfigurationReference = DDDAC1342ABDF2F125577581 /* Pods-RunnerUITests.debug.xcconfig */;
 			buildSettings = {
 				CODE_SIGN_STYLE = Automatic;
 				INFOPLIST_FILE = RunnerUITests/Info.plist;
-				LD_RUNPATH_SEARCH_PATHS = (
-					"$(inherited)",
-					"@executable_path/Frameworks",
-					"@loader_path/Frameworks",
-				);
+				LD_RUNPATH_SEARCH_PATHS = "$(inherited) @executable_path/Frameworks @loader_path/Frameworks";
 				MTL_FAST_MATH = YES;
 				PRODUCT_BUNDLE_IDENTIFIER = dev.flutter.plugins.RunnerUITests;
 				PRODUCT_NAME = "$(TARGET_NAME)";
@@ -803,15 +686,10 @@
 		};
 		F7151F27265D7EE50028CB91 /* Release */ = {
 			isa = XCBuildConfiguration;
-			baseConfigurationReference = 6AC1E6095B09DE4B02ECF64E /* Pods-RunnerUITests.release.xcconfig */;
 			buildSettings = {
 				CODE_SIGN_STYLE = Automatic;
 				INFOPLIST_FILE = RunnerUITests/Info.plist;
-				LD_RUNPATH_SEARCH_PATHS = (
-					"$(inherited)",
-					"@executable_path/Frameworks",
-					"@loader_path/Frameworks",
-				);
+				LD_RUNPATH_SEARCH_PATHS = "$(inherited) @executable_path/Frameworks @loader_path/Frameworks";
 				MTL_FAST_MATH = YES;
 				PRODUCT_BUNDLE_IDENTIFIER = dev.flutter.plugins.RunnerUITests;
 				PRODUCT_NAME = "$(TARGET_NAME)";
