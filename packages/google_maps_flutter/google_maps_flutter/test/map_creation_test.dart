// Copyright 2013 The Flutter Authors. All rights reserved.
// Use of this source code is governed by a BSD-style license that can be
// found in the LICENSE file.

import 'dart:async';
// TODO(a14n): remove this import once Flutter 3.1 or later reaches stable (including flutter/flutter#104231)
// ignore: unnecessary_import
import 'dart:typed_data';

import 'package:flutter/services.dart';
import 'package:flutter/widgets.dart';
import 'package:flutter_test/flutter_test.dart';
import 'package:google_maps_flutter/google_maps_flutter.dart';
import 'package:google_maps_flutter_platform_interface/google_maps_flutter_platform_interface.dart';
import 'package:stream_transform/stream_transform.dart';

void main() {
  TestWidgetsFlutterBinding.ensureInitialized();
  late TestGoogleMapsFlutterPlatform platform;

  setUp(() {
    // Use a mock platform so we never need to hit the MethodChannel code.
    platform = TestGoogleMapsFlutterPlatform();
    GoogleMapsFlutterPlatform.instance = platform;
  });

  testWidgets('_webOnlyMapCreationId increments with each GoogleMap widget', (
    WidgetTester tester,
  ) async {
    // Inject two map widgets...
    await tester.pumpWidget(
      Directionality(
        textDirection: TextDirection.ltr,
        child: Column(
          children: const <Widget>[
            GoogleMap(
              initialCameraPosition: CameraPosition(
                target: LatLng(43.362, -5.849),
              ),
            ),
            GoogleMap(
              initialCameraPosition: CameraPosition(
                target: LatLng(47.649, -122.350),
              ),
            ),
          ],
        ),
      ),
    );

    // Verify that each one was created with a different _webOnlyMapCreationId.
    expect(platform.createdIds.length, 2);
    expect(platform.createdIds[0], 0);
    expect(platform.createdIds[1], 1);
  });

  testWidgets('Calls platform.dispose when GoogleMap is disposed of', (
    WidgetTester tester,
  ) async {
    await tester.pumpWidget(const GoogleMap(
      initialCameraPosition: CameraPosition(
        target: LatLng(43.3608, -5.8702),
      ),
    ));

    // Now dispose of the map...
    await tester.pumpWidget(Container());

    expect(platform.disposed, true);
  });
}

// A dummy implementation of the platform interface for tests.
class TestGoogleMapsFlutterPlatform extends GoogleMapsFlutterPlatform {
  TestGoogleMapsFlutterPlatform();

  // The IDs passed to each call to buildView, in call order.
  List<int> createdIds = <int>[];

  // Whether `dispose` has been called.
  bool disposed = false;

  // Stream controller to inject events for testing.
  final StreamController<MapEvent<dynamic>> mapEventStreamController =
      StreamController<MapEvent<dynamic>>.broadcast();

  @override
  Future<void> init(int mapId) async {}

  @override
  Future<void> updateMapConfiguration(
    MapConfiguration update, {
    required int mapId,
  }) async {}

  @override
  Future<void> updateMarkers(
    MarkerUpdates markerUpdates, {
    required int mapId,
  }) async {}

  @override
  Future<void> updatePolygons(
    PolygonUpdates polygonUpdates, {
    required int mapId,
  }) async {}

  @override
  Future<void> updatePolylines(
    PolylineUpdates polylineUpdates, {
    required int mapId,
  }) async {}

  @override
  Future<void> updateCircles(
    CircleUpdates circleUpdates, {
    required int mapId,
  }) async {}

  @override
  Future<void> updateHeatmaps(
    HeatmapUpdates heatmapUpdates, {
    required int mapId,
  }) async {}

  @override
  Future<void> updateTileOverlays({
    required Set<TileOverlay> newTileOverlays,
    required int mapId,
  }) async {}

  @override
  Future<void> clearTileCache(
    TileOverlayId tileOverlayId, {
    required int mapId,
  }) async {}

  @override
  Future<void> animateCamera(
    CameraUpdate cameraUpdate, {
    required int mapId,
  }) async {}

  @override
  Future<void> moveCamera(
    CameraUpdate cameraUpdate, {
    required int mapId,
  }) async {}

  @override
  Future<void> setMapStyle(
    String? mapStyle, {
    required int mapId,
  }) async {}

  @override
  Future<LatLngBounds> getVisibleRegion({
    required int mapId,
  }) async {
    return LatLngBounds(
        southwest: const LatLng(0, 0), northeast: const LatLng(0, 0));
  }

  @override
  Future<ScreenCoordinate> getScreenCoordinate(
    LatLng latLng, {
    required int mapId,
  }) async {
    return const ScreenCoordinate(x: 0, y: 0);
  }

  @override
  Future<LatLng> getLatLng(
    ScreenCoordinate screenCoordinate, {
    required int mapId,
  }) async {
    return const LatLng(0, 0);
  }

  @override
  Future<void> showMarkerInfoWindow(
    MarkerId markerId, {
    required int mapId,
  }) async {}

  @override
  Future<void> hideMarkerInfoWindow(
    MarkerId markerId, {
    required int mapId,
  }) async {}

  @override
  Future<bool> isMarkerInfoWindowShown(
    MarkerId markerId, {
    required int mapId,
  }) async {
    return false;
  }

  @override
  Future<double> getZoomLevel({
    required int mapId,
  }) async {
    return 0.0;
  }

  @override
  Future<Uint8List?> takeSnapshot({
    required int mapId,
  }) async {
    return null;
  }

  @override
  Stream<CameraMoveStartedEvent> onCameraMoveStarted({required int mapId}) {
    return mapEventStreamController.stream.whereType<CameraMoveStartedEvent>();
  }

  @override
  Stream<CameraMoveEvent> onCameraMove({required int mapId}) {
    return mapEventStreamController.stream.whereType<CameraMoveEvent>();
  }

  @override
  Stream<CameraIdleEvent> onCameraIdle({required int mapId}) {
    return mapEventStreamController.stream.whereType<CameraIdleEvent>();
  }

  @override
  Stream<MarkerTapEvent> onMarkerTap({required int mapId}) {
    return mapEventStreamController.stream.whereType<MarkerTapEvent>();
  }

  @override
  Stream<InfoWindowTapEvent> onInfoWindowTap({required int mapId}) {
    return mapEventStreamController.stream.whereType<InfoWindowTapEvent>();
  }

  @override
  Stream<MarkerDragStartEvent> onMarkerDragStart({required int mapId}) {
    return mapEventStreamController.stream.whereType<MarkerDragStartEvent>();
  }

  @override
  Stream<MarkerDragEvent> onMarkerDrag({required int mapId}) {
    return mapEventStreamController.stream.whereType<MarkerDragEvent>();
  }

  @override
  Stream<MarkerDragEndEvent> onMarkerDragEnd({required int mapId}) {
    return mapEventStreamController.stream.whereType<MarkerDragEndEvent>();
  }

  @override
  Stream<PolylineTapEvent> onPolylineTap({required int mapId}) {
    return mapEventStreamController.stream.whereType<PolylineTapEvent>();
  }

  @override
  Stream<PolygonTapEvent> onPolygonTap({required int mapId}) {
    return mapEventStreamController.stream.whereType<PolygonTapEvent>();
  }

  @override
  Stream<CircleTapEvent> onCircleTap({required int mapId}) {
    return mapEventStreamController.stream.whereType<CircleTapEvent>();
  }

  @override
  Stream<MapTapEvent> onTap({required int mapId}) {
    return mapEventStreamController.stream.whereType<MapTapEvent>();
  }

  @override
  Stream<MapLongPressEvent> onLongPress({required int mapId}) {
    return mapEventStreamController.stream.whereType<MapLongPressEvent>();
  }

  @override
  void dispose({required int mapId}) {
    disposed = true;
  }

  @override
  Widget buildViewWithConfiguration(
    int creationId,
    PlatformViewCreatedCallback onPlatformViewCreated, {
<<<<<<< HEAD
    required CameraPosition initialCameraPosition,
    Set<Marker> markers = const <Marker>{},
    Set<Polygon> polygons = const <Polygon>{},
    Set<Polyline> polylines = const <Polyline>{},
    Set<Circle> circles = const <Circle>{},
    Set<Heatmap> heatmaps = const <Heatmap>{},
    Set<TileOverlay> tileOverlays = const <TileOverlay>{},
    Set<Factory<OneSequenceGestureRecognizer>>? gestureRecognizers =
        const <Factory<OneSequenceGestureRecognizer>>{},
    Map<String, dynamic> mapOptions = const <String, dynamic>{},
=======
    required MapWidgetConfiguration widgetConfiguration,
    MapObjects mapObjects = const MapObjects(),
    MapConfiguration mapConfiguration = const MapConfiguration(),
>>>>>>> bc688462
  }) {
    onPlatformViewCreated(0);
    createdIds.add(creationId);
    return Container();
  }
}<|MERGE_RESOLUTION|>--- conflicted
+++ resolved
@@ -285,22 +285,9 @@
   Widget buildViewWithConfiguration(
     int creationId,
     PlatformViewCreatedCallback onPlatformViewCreated, {
-<<<<<<< HEAD
-    required CameraPosition initialCameraPosition,
-    Set<Marker> markers = const <Marker>{},
-    Set<Polygon> polygons = const <Polygon>{},
-    Set<Polyline> polylines = const <Polyline>{},
-    Set<Circle> circles = const <Circle>{},
-    Set<Heatmap> heatmaps = const <Heatmap>{},
-    Set<TileOverlay> tileOverlays = const <TileOverlay>{},
-    Set<Factory<OneSequenceGestureRecognizer>>? gestureRecognizers =
-        const <Factory<OneSequenceGestureRecognizer>>{},
-    Map<String, dynamic> mapOptions = const <String, dynamic>{},
-=======
     required MapWidgetConfiguration widgetConfiguration,
     MapObjects mapObjects = const MapObjects(),
     MapConfiguration mapConfiguration = const MapConfiguration(),
->>>>>>> bc688462
   }) {
     onPlatformViewCreated(0);
     createdIds.add(creationId);
