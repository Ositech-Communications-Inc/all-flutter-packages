<<<<<<< HEAD
## 2.4.0

* Adds support for heatmap layers.
=======
## 2.3.2

* Update `com.google.android.gms:play-services-maps` to 18.1.0.

## 2.3.1

* Updates imports for `prefer_relative_imports`.
>>>>>>> 5a0209d9

## 2.3.0

* Switches the default for `useAndroidViewSurface` to true, and adds
  information about the current mode behaviors to the README.
* Updates minimum Flutter version to 2.10.

## 2.2.0

* Updates `useAndroidViewSurface` to require Hybrid Composition, making the
  selection work again in Flutter 3.0+. Earlier versions of Flutter are
  no longer supported.
* Fixes violations of new analysis option use_named_constants.
* Fixes avoid_redundant_argument_values lint warnings and minor typos.

## 2.1.10

* Splits Android implementation out of `google_maps_flutter` as a federated
  implementation.<|MERGE_RESOLUTION|>--- conflicted
+++ resolved
@@ -1,8 +1,7 @@
-<<<<<<< HEAD
 ## 2.4.0
 
 * Adds support for heatmap layers.
-=======
+
 ## 2.3.2
 
 * Update `com.google.android.gms:play-services-maps` to 18.1.0.
@@ -10,7 +9,6 @@
 ## 2.3.1
 
 * Updates imports for `prefer_relative_imports`.
->>>>>>> 5a0209d9
 
 ## 2.3.0
 
