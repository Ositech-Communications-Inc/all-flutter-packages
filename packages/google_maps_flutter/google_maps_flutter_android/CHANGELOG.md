--- conflicted
+++ resolved
@@ -1,8 +1,7 @@
-<<<<<<< HEAD
-## 2.5.0
+## 2.6.0
 
 * Adds support for heatmap layers.
-=======
+
 ## 2.5.1
 
 * Adds pub topics to package metadata.
@@ -15,7 +14,6 @@
 ## 2.4.16
 
 * Removes old empty override methods.
->>>>>>> b8b84b23
 * Fixes unawaited_futures violations.
 
 ## 2.4.15
