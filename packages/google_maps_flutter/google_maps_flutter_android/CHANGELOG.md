--- conflicted
+++ resolved
@@ -1,8 +1,7 @@
-<<<<<<< HEAD
-## 2.6.0
+## 2.8.0
 
 * Adds support for heatmap layers.
-=======
+
 ## 2.7.0
 
 * Adds support for `MapConfiguration.style`.
@@ -31,7 +30,6 @@
 ## 2.5.2
 
 * Updates annotations lib to 1.7.0.
->>>>>>> a2f4ce0a
 
 ## 2.5.1
 
