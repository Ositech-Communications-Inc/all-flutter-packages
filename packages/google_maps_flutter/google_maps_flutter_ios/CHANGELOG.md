<<<<<<< HEAD
## 2.3.0

* Adds support for heatmap layers.
=======
## 2.2.1

* Clarifies explanation of endorsement in README.
>>>>>>> 02ffd944
* Aligns Dart and Flutter SDK constraints.

## 2.2.0

* Updates minimum Flutter version to 3.3 and iOS 11.

## 2.1.14

* Updates links for the merge of flutter/plugins into flutter/packages.
* Updates minimum Flutter version to 3.0.

## 2.1.13

* Updates code for stricter lint checks.
* Updates code for new analysis options.
* Re-enable XCUITests: testUserInterface.
* Remove unnecessary `RunnerUITests` target from Podfile of the example app.

## 2.1.12

* Updates imports for `prefer_relative_imports`.
* Updates minimum Flutter version to 2.10.
* Fixes violations of new analysis option use_named_constants.
* Fixes avoid_redundant_argument_values lint warnings and minor typos.

## 2.1.11

* Precaches Google Maps services initialization and syncing.

## 2.1.10

* Splits iOS implementation out of `google_maps_flutter` as a federated
  implementation.<|MERGE_RESOLUTION|>--- conflicted
+++ resolved
@@ -1,12 +1,10 @@
-<<<<<<< HEAD
 ## 2.3.0
 
 * Adds support for heatmap layers.
-=======
+
 ## 2.2.1
 
 * Clarifies explanation of endorsement in README.
->>>>>>> 02ffd944
 * Aligns Dart and Flutter SDK constraints.
 
 ## 2.2.0
