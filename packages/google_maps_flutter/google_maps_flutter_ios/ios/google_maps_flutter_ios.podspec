--- conflicted
+++ resolved
@@ -21,11 +21,10 @@
   # Allow any version up to the next breaking change after the latest version that
   # has been confirmed to be compatible via an example in examples/. See discussion
   # in https://github.com/flutter/flutter/issues/86820 for why this is so broad.
-<<<<<<< HEAD
-  s.dependency 'GoogleMaps', '< 8.0'
+  s.dependency 'GoogleMaps', '< 9.0'
   s.dependency 'Google-Maps-iOS-Utils'
   s.static_framework = true
-  s.platform = :ios, '11.0'
+  s.platform = :ios, '12.0'
   # "Google-Maps-iOS-Utils" is static and contains Swift classes.
   # Find the Swift runtime when these plugins are built as libraries without `use_frameworks!`
   s.swift_version = '5.0'
@@ -33,18 +32,12 @@
     'LIBRARY_SEARCH_PATHS' => '$(inherited) $(TOOLCHAIN_DIR)/usr/lib/swift/$(PLATFORM_NAME)/ $(SDKROOT)/usr/lib/swift',
     'LD_RUNPATH_SEARCH_PATHS' => '$(inherited) /usr/lib/swift',
   }
-  # GoogleMaps does not support arm64 simulators.
-=======
-  s.dependency 'GoogleMaps', '< 9.0'
-  s.static_framework = true
-  s.platform = :ios, '12.0'
   # GoogleMaps 6.x does not support arm64 simulators, but also doesn't declare
   # explicitly that it doesn't, so mark that here so that the Flutter tool knows
   # to build the Runner for x86_64 instead. See https://github.com/flutter/flutter/issues/94491
   # TODO(stuartmorgan): Remove EXCLUDED_ARCHS once this plugin requires iOS 13+,
   # at which point Cocoapods will resolve to a version of GoogleMaps that has
   # arm64 support.
->>>>>>> a2f4ce0a
   s.pod_target_xcconfig = { 'DEFINES_MODULE' => 'YES', 'EXCLUDED_ARCHS[sdk=iphonesimulator*]' => 'arm64' }
   s.resource_bundles = {'google_maps_flutter_ios_privacy' => ['Resources/PrivacyInfo.xcprivacy']}
 end