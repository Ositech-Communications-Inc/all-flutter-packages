#
# To learn more about a Podspec see http://guides.cocoapods.org/syntax/podspec.html
#
Pod::Spec.new do |s|
  s.name             = 'google_maps_flutter_ios'
  s.version          = '0.0.1'
  s.summary          = 'Google Maps for Flutter'
  s.description      = <<-DESC
A Flutter plugin that provides a Google Maps widget.
Downloaded by pub (not CocoaPods).
                       DESC
  s.homepage         = 'https://github.com/flutter/packages'
  s.license          = { :type => 'BSD', :file => '../LICENSE' }
  s.author           = { 'Flutter Dev Team' => 'flutter-dev@googlegroups.com' }
  s.source           = { :http => 'https://github.com/flutter/packages/tree/main/packages/google_maps_flutter/google_maps_flutter/ios' }
  s.documentation_url = 'https://pub.dev/packages/google_maps_flutter_ios'
  s.source_files = 'Classes/**/*.{h,m}'
  s.public_header_files = 'Classes/**/*.h'
  s.module_map = 'Classes/google_maps_flutter_ios.modulemap'
  s.dependency 'Flutter'
<<<<<<< HEAD
  s.dependency 'GoogleMaps'
  s.dependency 'Google-Maps-iOS-Utils'
=======
  # Allow any version up to the next breaking change after the latest version that
  # has been confirmed to be compatible via an example in examples/. See discussion
  # in https://github.com/flutter/flutter/issues/86820 for why this is so broad.
  s.dependency 'GoogleMaps', '< 8.0'
>>>>>>> 2c0fc55b
  s.static_framework = true
  s.platform = :ios, '11.0'
  # "Google-Maps-iOS-Utils" is static and contains Swift classes.
  # Find the Swift runtime when these plugins are built as libraries without `use_frameworks!`
  s.swift_version = '5.0'
  s.xcconfig = {
    'LIBRARY_SEARCH_PATHS' => '$(inherited) $(TOOLCHAIN_DIR)/usr/lib/swift/$(PLATFORM_NAME)/ $(SDKROOT)/usr/lib/swift',
    'LD_RUNPATH_SEARCH_PATHS' => '$(inherited) /usr/lib/swift',
  }
  # GoogleMaps does not support arm64 simulators.
  s.pod_target_xcconfig = { 'DEFINES_MODULE' => 'YES', 'EXCLUDED_ARCHS[sdk=iphonesimulator*]' => 'arm64' }
end<|MERGE_RESOLUTION|>--- conflicted
+++ resolved
@@ -18,15 +18,11 @@
   s.public_header_files = 'Classes/**/*.h'
   s.module_map = 'Classes/google_maps_flutter_ios.modulemap'
   s.dependency 'Flutter'
-<<<<<<< HEAD
-  s.dependency 'GoogleMaps'
-  s.dependency 'Google-Maps-iOS-Utils'
-=======
   # Allow any version up to the next breaking change after the latest version that
   # has been confirmed to be compatible via an example in examples/. See discussion
   # in https://github.com/flutter/flutter/issues/86820 for why this is so broad.
   s.dependency 'GoogleMaps', '< 8.0'
->>>>>>> 2c0fc55b
+  s.dependency 'Google-Maps-iOS-Utils'
   s.static_framework = true
   s.platform = :ios, '11.0'
   # "Google-Maps-iOS-Utils" is static and contains Swift classes.
