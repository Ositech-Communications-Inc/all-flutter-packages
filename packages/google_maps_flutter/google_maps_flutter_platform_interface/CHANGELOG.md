--- conflicted
+++ resolved
@@ -1,12 +1,7 @@
-<<<<<<< HEAD
 ## 2.2.0
 
 * Adds options for gesture handling and tilt controls on web.
-=======
-## NEXT
-
 * Removes unnecessary imports.
->>>>>>> c5c319aa
 
 ## 2.1.6
 
