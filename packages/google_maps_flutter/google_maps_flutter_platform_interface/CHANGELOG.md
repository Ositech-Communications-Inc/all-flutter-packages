## 2.2.0

* Adds support for heatmap layers.
<<<<<<< HEAD
* Adds options for gesture handling and tilt controls on web.
=======
* Removes unnecessary imports.
>>>>>>> dd3c82fb

## 2.1.6

* Migrates from `ui.hash*` to `Object.hash*`.
* Updates minimum Flutter version to 2.5.0.

## 2.1.5

* Removes dependency on `meta`.

## 2.1.4

* Update to use the `verify` method introduced in plugin_platform_interface 2.1.0.

## 2.1.3

* `LatLng` constructor maintains longitude precision when given within
  acceptable range

## 2.1.2

* Add additional marker drag events

## 2.1.1

* Method `buildViewWithTextDirection` has been added to the platform interface.

## 2.1.0

* Add support for Hybrid Composition when building the Google Maps widget on Android. Set
  `MethodChannelGoogleMapsFlutter.useAndroidViewSurface` to `true` to build with Hybrid Composition.

## 2.0.4

* Preserve the `TileProvider` when copying `TileOverlay`, fixing a
  regression with tile overlays introduced in the null safety migration.

## 2.0.3

* Fix type issues in `isMarkerInfoWindowShown` and `getZoomLevel` introduced
  in the null safety migration.

## 2.0.2

* Mark constructors for CameraUpdate, CircleId, MapsObjectId, MarkerId, PolygonId, PolylineId and TileOverlayId as const

## 2.0.1

* Update platform_plugin_interface version requirement.

## 2.0.0

* Migrated to null-safety.
* BREAKING CHANGE: Removed deprecated APIs.
* BREAKING CHANGE: Many sets in APIs that used to treat null and empty set as
  equivalent now require passing an empty set.
* BREAKING CHANGE: toJson now always returns an `Object`; the details of the
  object type and structure should be treated as an implementation detail.

## 1.2.0

* Add TileOverlay support.

## 1.1.0

* Add support for holes in Polygons.

## 1.0.6

* Update Flutter SDK constraint.

## 1.0.5

* Temporarily add a `fromJson` constructor to `BitmapDescriptor` so serialized descriptors can be synchronously re-hydrated. This will be removed when a fix for [this issue](https://github.com/flutter/flutter/issues/70330) lands.

## 1.0.4

* Add a `dispose` method to the interface, so implementations may cleanup resources acquired on `init`.

## 1.0.3

* Pass icon width/height if present on `fromAssetImage` BitmapDescriptors (web only)

## 1.0.2

* Update lower bound of dart dependency to 2.1.0.

## 1.0.1

* Initial open source release.

## 1.0.0 ... 1.0.0+5

* Development.<|MERGE_RESOLUTION|>--- conflicted
+++ resolved
@@ -1,11 +1,8 @@
 ## 2.2.0
 
 * Adds support for heatmap layers.
-<<<<<<< HEAD
 * Adds options for gesture handling and tilt controls on web.
-=======
 * Removes unnecessary imports.
->>>>>>> dd3c82fb
 
 ## 2.1.6
 
