--- conflicted
+++ resolved
@@ -1,12 +1,10 @@
-<<<<<<< HEAD
 ## 2.2.0
 
 * Adds support for heatmap layers.
-=======
+
 ## 2.1.7
 
 * Updates code for stricter analysis options.
->>>>>>> 99aa799e
 * Removes unnecessary imports.
 
 ## 2.1.6
