--- conflicted
+++ resolved
@@ -1,14 +1,11 @@
-<<<<<<< HEAD
-
 ## 2.2.0
 
 * Adds options for gesture handling and tilt controls on web.
-=======
+
 ## 2.1.6
 
 * Migrates from `ui.hash*` to `Object.hash*`.
 * Updates minimum Flutter version to 2.5.0.
->>>>>>> c9addb44
 
 ## 2.1.5
 
