<<<<<<< HEAD
## 2.3.0

* Adds options for gesture handling and tilt controls on web.
=======
## 2.2.4

* Updates code for `no_leading_underscores_for_local_identifiers` lint.

## 2.2.3

* Updates imports for `prefer_relative_imports`.
* Updates minimum Flutter version to 2.10.

## 2.2.2

* Adds a `size` parameter to `BitmapDescriptor.fromBytes`, so **web** applications
  can specify the actual *physical size* of the bitmap. The parameter is not needed
  (and ignored) in other platforms. Issue [#73789](https://github.com/flutter/flutter/issues/73789).
* Fixes avoid_redundant_argument_values lint warnings and minor typos.

## 2.2.1

* Adds a new interface for inspecting the platform map state in tests.
>>>>>>> 5a0209d9

## 2.2.0

* Adds new versions of `buildView` and `updateOptions` that take a new option
  class instead of a dictionary, to remove the cross-package dependency on
  magic string keys.
* Adopts several parameter objects in the new `buildView` variant to
  future-proof it against future changes.
* Ignores unnecessary import warnings in preparation for [upcoming Flutter changes](https://github.com/flutter/flutter/pull/104231).

## 2.1.7

* Updates code for stricter analysis options.
* Removes unnecessary imports.

## 2.1.6

* Migrates from `ui.hash*` to `Object.hash*`.
* Updates minimum Flutter version to 2.5.0.

## 2.1.5

* Removes dependency on `meta`.

## 2.1.4

* Update to use the `verify` method introduced in plugin_platform_interface 2.1.0.

## 2.1.3

* `LatLng` constructor maintains longitude precision when given within
  acceptable range

## 2.1.2

* Add additional marker drag events

## 2.1.1

* Method `buildViewWithTextDirection` has been added to the platform interface.

## 2.1.0

* Add support for Hybrid Composition when building the Google Maps widget on Android. Set
  `MethodChannelGoogleMapsFlutter.useAndroidViewSurface` to `true` to build with Hybrid Composition.

## 2.0.4

* Preserve the `TileProvider` when copying `TileOverlay`, fixing a
  regression with tile overlays introduced in the null safety migration.

## 2.0.3

* Fix type issues in `isMarkerInfoWindowShown` and `getZoomLevel` introduced
  in the null safety migration.

## 2.0.2

* Mark constructors for CameraUpdate, CircleId, MapsObjectId, MarkerId, PolygonId, PolylineId and TileOverlayId as const

## 2.0.1

* Update platform_plugin_interface version requirement.

## 2.0.0

* Migrated to null-safety.
* BREAKING CHANGE: Removed deprecated APIs.
* BREAKING CHANGE: Many sets in APIs that used to treat null and empty set as
  equivalent now require passing an empty set.
* BREAKING CHANGE: toJson now always returns an `Object`; the details of the
  object type and structure should be treated as an implementation detail.

## 1.2.0

* Add TileOverlay support.

## 1.1.0

* Add support for holes in Polygons.

## 1.0.6

* Update Flutter SDK constraint.

## 1.0.5

* Temporarily add a `fromJson` constructor to `BitmapDescriptor` so serialized descriptors can be synchronously re-hydrated. This will be removed when a fix for [this issue](https://github.com/flutter/flutter/issues/70330) lands.

## 1.0.4

* Add a `dispose` method to the interface, so implementations may cleanup resources acquired on `init`.

## 1.0.3

* Pass icon width/height if present on `fromAssetImage` BitmapDescriptors (web only)

## 1.0.2

* Update lower bound of dart dependency to 2.1.0.

## 1.0.1

* Initial open source release.

## 1.0.0 ... 1.0.0+5

* Development.<|MERGE_RESOLUTION|>--- conflicted
+++ resolved
@@ -1,8 +1,7 @@
-<<<<<<< HEAD
 ## 2.3.0
 
 * Adds options for gesture handling and tilt controls on web.
-=======
+
 ## 2.2.4
 
 * Updates code for `no_leading_underscores_for_local_identifiers` lint.
@@ -22,7 +21,6 @@
 ## 2.2.1
 
 * Adds a new interface for inspecting the platform map state in tests.
->>>>>>> 5a0209d9
 
 ## 2.2.0
 
