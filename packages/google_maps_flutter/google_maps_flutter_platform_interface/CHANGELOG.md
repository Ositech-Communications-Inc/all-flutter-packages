<<<<<<< HEAD
## 2.3.0

* Adds support for heatmap layers.
=======
## 2.2.2

* Adds a `size` parameter to `BitmapDescriptor.fromBytes`, so **web** applications
  can specify the actual *physical size* of the bitmap. The parameter is not needed
  (and ignored) in other platforms. Issue [#73789](https://github.com/flutter/flutter/issues/73789).
* Fixes avoid_redundant_argument_values lint warnings and minor typos.

## 2.2.1

* Adds a new interface for inspecting the platform map state in tests.
>>>>>>> c74873aa

## 2.2.0

* Adds new versions of `buildView` and `updateOptions` that take a new option
  class instead of a dictionary, to remove the cross-package dependency on
  magic string keys.
* Adopts several parameter objects in the new `buildView` variant to
  future-proof it against future changes.
* Ignores unnecessary import warnings in preparation for [upcoming Flutter changes](https://github.com/flutter/flutter/pull/104231).

## 2.1.7

* Updates code for stricter analysis options.
* Removes unnecessary imports.

## 2.1.6

* Migrates from `ui.hash*` to `Object.hash*`.
* Updates minimum Flutter version to 2.5.0.

## 2.1.5

Removes dependency on `meta`.

## 2.1.4

* Update to use the `verify` method introduced in plugin_platform_interface 2.1.0.

## 2.1.3

* `LatLng` constructor maintains longitude precision when given within
  acceptable range

## 2.1.2

* Add additional marker drag events

## 2.1.1

* Method `buildViewWithTextDirection` has been added to the platform interface.

## 2.1.0

* Add support for Hybrid Composition when building the Google Maps widget on Android. Set
  `MethodChannelGoogleMapsFlutter.useAndroidViewSurface` to `true` to build with Hybrid Composition.

## 2.0.4

* Preserve the `TileProvider` when copying `TileOverlay`, fixing a
  regression with tile overlays introduced in the null safety migration.

## 2.0.3

* Fix type issues in `isMarkerInfoWindowShown` and `getZoomLevel` introduced
  in the null safety migration.

## 2.0.2

* Mark constructors for CameraUpdate, CircleId, MapsObjectId, MarkerId, PolygonId, PolylineId and TileOverlayId as const

## 2.0.1

* Update platform_plugin_interface version requirement.

## 2.0.0

* Migrated to null-safety.
* BREAKING CHANGE: Removed deprecated APIs.
* BREAKING CHANGE: Many sets in APIs that used to treat null and empty set as
  equivalent now require passing an empty set.
* BREAKING CHANGE: toJson now always returns an `Object`; the details of the
  object type and structure should be treated as an implementation detail.

## 1.2.0

* Add TileOverlay support.

## 1.1.0

* Add support for holes in Polygons.

## 1.0.6

* Update Flutter SDK constraint.

## 1.0.5

* Temporarily add a `fromJson` constructor to `BitmapDescriptor` so serialized descriptors can be synchronously re-hydrated. This will be removed when a fix for [this issue](https://github.com/flutter/flutter/issues/70330) lands.

## 1.0.4

* Add a `dispose` method to the interface, so implementations may cleanup resources acquired on `init`.

## 1.0.3

* Pass icon width/height if present on `fromAssetImage` BitmapDescriptors (web only)

## 1.0.2

* Update lower bound of dart dependency to 2.1.0.

## 1.0.1

* Initial open source release.

## 1.0.0 ... 1.0.0+5

* Development.<|MERGE_RESOLUTION|>--- conflicted
+++ resolved
@@ -1,8 +1,7 @@
-<<<<<<< HEAD
 ## 2.3.0
 
 * Adds support for heatmap layers.
-=======
+
 ## 2.2.2
 
 * Adds a `size` parameter to `BitmapDescriptor.fromBytes`, so **web** applications
@@ -13,7 +12,6 @@
 ## 2.2.1
 
 * Adds a new interface for inspecting the platform map state in tests.
->>>>>>> c74873aa
 
 ## 2.2.0
 
