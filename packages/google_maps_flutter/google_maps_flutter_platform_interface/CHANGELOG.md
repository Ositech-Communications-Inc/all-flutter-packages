## 2.2.0

* Adds support for heatmap layers.
<<<<<<< HEAD
* Adds options for gesture handling and tilt controls on web.
=======

## 2.1.7

* Updates code for stricter analysis options.
>>>>>>> d1a88569
* Removes unnecessary imports.

## 2.1.6

* Migrates from `ui.hash*` to `Object.hash*`.
* Updates minimum Flutter version to 2.5.0.

## 2.1.5

* Removes dependency on `meta`.

## 2.1.4

* Update to use the `verify` method introduced in plugin_platform_interface 2.1.0.

## 2.1.3

* `LatLng` constructor maintains longitude precision when given within
  acceptable range

## 2.1.2

* Add additional marker drag events

## 2.1.1

* Method `buildViewWithTextDirection` has been added to the platform interface.

## 2.1.0

* Add support for Hybrid Composition when building the Google Maps widget on Android. Set
  `MethodChannelGoogleMapsFlutter.useAndroidViewSurface` to `true` to build with Hybrid Composition.

## 2.0.4

* Preserve the `TileProvider` when copying `TileOverlay`, fixing a
  regression with tile overlays introduced in the null safety migration.

## 2.0.3

* Fix type issues in `isMarkerInfoWindowShown` and `getZoomLevel` introduced
  in the null safety migration.

## 2.0.2

* Mark constructors for CameraUpdate, CircleId, MapsObjectId, MarkerId, PolygonId, PolylineId and TileOverlayId as const

## 2.0.1

* Update platform_plugin_interface version requirement.

## 2.0.0

* Migrated to null-safety.
* BREAKING CHANGE: Removed deprecated APIs.
* BREAKING CHANGE: Many sets in APIs that used to treat null and empty set as
  equivalent now require passing an empty set.
* BREAKING CHANGE: toJson now always returns an `Object`; the details of the
  object type and structure should be treated as an implementation detail.

## 1.2.0

* Add TileOverlay support.

## 1.1.0

* Add support for holes in Polygons.

## 1.0.6

* Update Flutter SDK constraint.

## 1.0.5

* Temporarily add a `fromJson` constructor to `BitmapDescriptor` so serialized descriptors can be synchronously re-hydrated. This will be removed when a fix for [this issue](https://github.com/flutter/flutter/issues/70330) lands.

## 1.0.4

* Add a `dispose` method to the interface, so implementations may cleanup resources acquired on `init`.

## 1.0.3

* Pass icon width/height if present on `fromAssetImage` BitmapDescriptors (web only)

## 1.0.2

* Update lower bound of dart dependency to 2.1.0.

## 1.0.1

* Initial open source release.

## 1.0.0 ... 1.0.0+5

* Development.<|MERGE_RESOLUTION|>--- conflicted
+++ resolved
@@ -1,14 +1,10 @@
 ## 2.2.0
 
 * Adds support for heatmap layers.
-<<<<<<< HEAD
-* Adds options for gesture handling and tilt controls on web.
-=======
 
 ## 2.1.7
 
 * Updates code for stricter analysis options.
->>>>>>> d1a88569
 * Removes unnecessary imports.
 
 ## 2.1.6
@@ -18,7 +14,7 @@
 
 ## 2.1.5
 
-* Removes dependency on `meta`.
+Removes dependency on `meta`.
 
 ## 2.1.4
 
