// Copyright 2013 The Flutter Authors. All rights reserved.
// Use of this source code is governed by a BSD-style license that can be
// found in the LICENSE file.

import 'dart:async';
// TODO(a14n): remove this import once Flutter 3.1 or later reaches stable (including flutter/flutter#104231)
// ignore: unnecessary_import
import 'dart:typed_data';

import 'package:flutter/foundation.dart';
import 'package:flutter/gestures.dart';
import 'package:flutter/material.dart';
import 'package:flutter/rendering.dart';
import 'package:flutter/services.dart';
import 'package:google_maps_flutter_platform_interface/google_maps_flutter_platform_interface.dart';
import 'package:stream_transform/stream_transform.dart';

import '../types/tile_overlay_updates.dart';
import '../types/utils/map_configuration_serialization.dart';

/// Error thrown when an unknown map ID is provided to a method channel API.
class UnknownMapIDError extends Error {
  /// Creates an assertion error with the provided [mapId] and optional
  /// [message].
  UnknownMapIDError(this.mapId, [this.message]);

  /// The unknown ID.
  final int mapId;

  /// Message describing the assertion error.
  final Object? message;

  @override
  String toString() {
    if (message != null) {
      return 'Unknown map ID $mapId: ${Error.safeToString(message)}';
    }
    return 'Unknown map ID $mapId';
  }
}

/// An implementation of [GoogleMapsFlutterPlatform] that uses [MethodChannel] to communicate with the native code.
///
/// The `google_maps_flutter` plugin code itself never talks to the native code directly. It delegates
/// all those calls to an instance of a class that extends the GoogleMapsFlutterPlatform.
///
/// The architecture above allows for platforms that communicate differently with the native side
/// (like web) to have a common interface to extend.
///
/// This is the instance that runs when the native side talks to your Flutter app through MethodChannels,
/// like the Android and iOS platforms.
class MethodChannelGoogleMapsFlutter extends GoogleMapsFlutterPlatform {
  // Keep a collection of id -> channel
  // Every method call passes the int mapId
  final Map<int, MethodChannel> _channels = <int, MethodChannel>{};

  /// Accesses the MethodChannel associated to the passed mapId.
  MethodChannel channel(int mapId) {
    final MethodChannel? channel = _channels[mapId];
    if (channel == null) {
      throw UnknownMapIDError(mapId);
    }
    return channel;
  }

  // Keep a collection of mapId to a map of TileOverlays.
  final Map<int, Map<TileOverlayId, TileOverlay>> _tileOverlays =
      <int, Map<TileOverlayId, TileOverlay>>{};

  /// Returns the channel for [mapId], creating it if it doesn't already exist.
  @visibleForTesting
  MethodChannel ensureChannelInitialized(int mapId) {
    MethodChannel? channel = _channels[mapId];
    if (channel == null) {
      channel = MethodChannel('plugins.flutter.io/google_maps_$mapId');
      channel.setMethodCallHandler(
          (MethodCall call) => _handleMethodCall(call, mapId));
      _channels[mapId] = channel;
    }
    return channel;
  }

  @override
  Future<void> init(int mapId) {
    final MethodChannel channel = ensureChannelInitialized(mapId);
    return channel.invokeMethod<void>('map#waitForMap');
  }

  @override
  void dispose({required int mapId}) {
    // Noop!
  }

  // The controller we need to broadcast the different events coming
  // from handleMethodCall.
  //
  // It is a `broadcast` because multiple controllers will connect to
  // different stream views of this Controller.
  final StreamController<MapEvent<Object?>> _mapEventStreamController =
      StreamController<MapEvent<Object?>>.broadcast();

  // Returns a filtered view of the events in the _controller, by mapId.
  Stream<MapEvent<Object?>> _events(int mapId) =>
      _mapEventStreamController.stream
          .where((MapEvent<Object?> event) => event.mapId == mapId);

  @override
  Stream<CameraMoveStartedEvent> onCameraMoveStarted({required int mapId}) {
    return _events(mapId).whereType<CameraMoveStartedEvent>();
  }

  @override
  Stream<CameraMoveEvent> onCameraMove({required int mapId}) {
    return _events(mapId).whereType<CameraMoveEvent>();
  }

  @override
  Stream<CameraIdleEvent> onCameraIdle({required int mapId}) {
    return _events(mapId).whereType<CameraIdleEvent>();
  }

  @override
  Stream<MarkerTapEvent> onMarkerTap({required int mapId}) {
    return _events(mapId).whereType<MarkerTapEvent>();
  }

  @override
  Stream<InfoWindowTapEvent> onInfoWindowTap({required int mapId}) {
    return _events(mapId).whereType<InfoWindowTapEvent>();
  }

  @override
  Stream<MarkerDragStartEvent> onMarkerDragStart({required int mapId}) {
    return _events(mapId).whereType<MarkerDragStartEvent>();
  }

  @override
  Stream<MarkerDragEvent> onMarkerDrag({required int mapId}) {
    return _events(mapId).whereType<MarkerDragEvent>();
  }

  @override
  Stream<MarkerDragEndEvent> onMarkerDragEnd({required int mapId}) {
    return _events(mapId).whereType<MarkerDragEndEvent>();
  }

  @override
  Stream<PolylineTapEvent> onPolylineTap({required int mapId}) {
    return _events(mapId).whereType<PolylineTapEvent>();
  }

  @override
  Stream<PolygonTapEvent> onPolygonTap({required int mapId}) {
    return _events(mapId).whereType<PolygonTapEvent>();
  }

  @override
  Stream<CircleTapEvent> onCircleTap({required int mapId}) {
    return _events(mapId).whereType<CircleTapEvent>();
  }

  @override
  Stream<MapTapEvent> onTap({required int mapId}) {
    return _events(mapId).whereType<MapTapEvent>();
  }

  @override
  Stream<MapLongPressEvent> onLongPress({required int mapId}) {
    return _events(mapId).whereType<MapLongPressEvent>();
  }

  Future<dynamic> _handleMethodCall(MethodCall call, int mapId) async {
    switch (call.method) {
      case 'camera#onMoveStarted':
        _mapEventStreamController.add(CameraMoveStartedEvent(mapId));
        break;
      case 'camera#onMove':
        _mapEventStreamController.add(CameraMoveEvent(
          mapId,
          CameraPosition.fromMap(call.arguments['position'])!,
        ));
        break;
      case 'camera#onIdle':
        _mapEventStreamController.add(CameraIdleEvent(mapId));
        break;
      case 'marker#onTap':
        _mapEventStreamController.add(MarkerTapEvent(
          mapId,
          MarkerId(call.arguments['markerId'] as String),
        ));
        break;
      case 'marker#onDragStart':
        _mapEventStreamController.add(MarkerDragStartEvent(
          mapId,
          LatLng.fromJson(call.arguments['position'])!,
          MarkerId(call.arguments['markerId'] as String),
        ));
        break;
      case 'marker#onDrag':
        _mapEventStreamController.add(MarkerDragEvent(
          mapId,
          LatLng.fromJson(call.arguments['position'])!,
          MarkerId(call.arguments['markerId'] as String),
        ));
        break;
      case 'marker#onDragEnd':
        _mapEventStreamController.add(MarkerDragEndEvent(
          mapId,
          LatLng.fromJson(call.arguments['position'])!,
          MarkerId(call.arguments['markerId'] as String),
        ));
        break;
      case 'infoWindow#onTap':
        _mapEventStreamController.add(InfoWindowTapEvent(
          mapId,
          MarkerId(call.arguments['markerId'] as String),
        ));
        break;
      case 'polyline#onTap':
        _mapEventStreamController.add(PolylineTapEvent(
          mapId,
          PolylineId(call.arguments['polylineId'] as String),
        ));
        break;
      case 'polygon#onTap':
        _mapEventStreamController.add(PolygonTapEvent(
          mapId,
          PolygonId(call.arguments['polygonId'] as String),
        ));
        break;
      case 'circle#onTap':
        _mapEventStreamController.add(CircleTapEvent(
          mapId,
          CircleId(call.arguments['circleId'] as String),
        ));
        break;
      case 'map#onTap':
        _mapEventStreamController.add(MapTapEvent(
          mapId,
          LatLng.fromJson(call.arguments['position'])!,
        ));
        break;
      case 'map#onLongPress':
        _mapEventStreamController.add(MapLongPressEvent(
          mapId,
          LatLng.fromJson(call.arguments['position'])!,
        ));
        break;
      case 'tileOverlay#getTile':
        final Map<TileOverlayId, TileOverlay>? tileOverlaysForThisMap =
            _tileOverlays[mapId];
        final String tileOverlayId = call.arguments['tileOverlayId'] as String;
        final TileOverlay? tileOverlay =
            tileOverlaysForThisMap?[TileOverlayId(tileOverlayId)];
        final TileProvider? tileProvider = tileOverlay?.tileProvider;
        if (tileProvider == null) {
          return TileProvider.noTile.toJson();
        }
        final Tile tile = await tileProvider.getTile(
          call.arguments['x'] as int,
          call.arguments['y'] as int,
          call.arguments['zoom'] as int?,
        );
        return tile.toJson();
      default:
        throw MissingPluginException();
    }
  }

  @override
  Future<void> updateMapOptions(
    Map<String, dynamic> optionsUpdate, {
    required int mapId,
  }) {
    assert(optionsUpdate != null);
    return channel(mapId).invokeMethod<void>(
      'map#update',
      <String, dynamic>{
        'options': optionsUpdate,
      },
    );
  }

  @override
  Future<void> updateMarkers(
    MarkerUpdates markerUpdates, {
    required int mapId,
  }) {
    assert(markerUpdates != null);
    return channel(mapId).invokeMethod<void>(
      'markers#update',
      markerUpdates.toJson(),
    );
  }

  @override
  Future<void> updatePolygons(
    PolygonUpdates polygonUpdates, {
    required int mapId,
  }) {
    assert(polygonUpdates != null);
    return channel(mapId).invokeMethod<void>(
      'polygons#update',
      polygonUpdates.toJson(),
    );
  }

  @override
  Future<void> updatePolylines(
    PolylineUpdates polylineUpdates, {
    required int mapId,
  }) {
    assert(polylineUpdates != null);
    return channel(mapId).invokeMethod<void>(
      'polylines#update',
      polylineUpdates.toJson(),
    );
  }

  @override
  Future<void> updateCircles(
    CircleUpdates circleUpdates, {
    required int mapId,
  }) {
    assert(circleUpdates != null);
    return channel(mapId).invokeMethod<void>(
      'circles#update',
      circleUpdates.toJson(),
    );
  }

  @override
  Future<void> updateHeatmaps(
    HeatmapUpdates heatmapUpdates, {
    required int mapId,
  }) {
    assert(heatmapUpdates != null);
    return channel(mapId).invokeMethod<void>(
      'heatmaps#update',
      heatmapUpdates.toJson(),
    );
  }

  @override
  Future<void> updateTileOverlays({
    required Set<TileOverlay> newTileOverlays,
    required int mapId,
  }) {
    final Map<TileOverlayId, TileOverlay>? currentTileOverlays =
        _tileOverlays[mapId];
    final Set<TileOverlay> previousSet = currentTileOverlays != null
        ? currentTileOverlays.values.toSet()
        : <TileOverlay>{};
    final TileOverlayUpdates updates =
        TileOverlayUpdates.from(previousSet, newTileOverlays);
    _tileOverlays[mapId] = keyTileOverlayId(newTileOverlays);
    return channel(mapId).invokeMethod<void>(
      'tileOverlays#update',
      updates.toJson(),
    );
  }

  @override
  Future<void> clearTileCache(
    TileOverlayId tileOverlayId, {
    required int mapId,
  }) {
    return channel(mapId)
        .invokeMethod<void>('tileOverlays#clearTileCache', <String, Object>{
      'tileOverlayId': tileOverlayId.value,
    });
  }

  @override
  Future<void> animateCamera(
    CameraUpdate cameraUpdate, {
    required int mapId,
  }) {
    return channel(mapId).invokeMethod<void>('camera#animate', <String, Object>{
      'cameraUpdate': cameraUpdate.toJson(),
    });
  }

  @override
  Future<void> moveCamera(
    CameraUpdate cameraUpdate, {
    required int mapId,
  }) {
    return channel(mapId).invokeMethod<void>('camera#move', <String, dynamic>{
      'cameraUpdate': cameraUpdate.toJson(),
    });
  }

  @override
  Future<void> setMapStyle(
    String? mapStyle, {
    required int mapId,
  }) async {
    final List<dynamic> successAndError = (await channel(mapId)
        .invokeMethod<List<dynamic>>('map#setStyle', mapStyle))!;
    final bool success = successAndError[0] as bool;
    if (!success) {
      throw MapStyleException(successAndError[1] as String);
    }
  }

  @override
  Future<LatLngBounds> getVisibleRegion({
    required int mapId,
  }) async {
    final Map<String, dynamic> latLngBounds = (await channel(mapId)
        .invokeMapMethod<String, dynamic>('map#getVisibleRegion'))!;
    final LatLng southwest = LatLng.fromJson(latLngBounds['southwest'])!;
    final LatLng northeast = LatLng.fromJson(latLngBounds['northeast'])!;

    return LatLngBounds(northeast: northeast, southwest: southwest);
  }

  @override
  Future<ScreenCoordinate> getScreenCoordinate(
    LatLng latLng, {
    required int mapId,
  }) async {
    final Map<String, int> point = (await channel(mapId)
        .invokeMapMethod<String, int>(
            'map#getScreenCoordinate', latLng.toJson()))!;

    return ScreenCoordinate(x: point['x']!, y: point['y']!);
  }

  @override
  Future<LatLng> getLatLng(
    ScreenCoordinate screenCoordinate, {
    required int mapId,
  }) async {
    final List<dynamic> latLng = (await channel(mapId)
        .invokeMethod<List<dynamic>>(
            'map#getLatLng', screenCoordinate.toJson()))!;
    return LatLng(latLng[0] as double, latLng[1] as double);
  }

  @override
  Future<void> showMarkerInfoWindow(
    MarkerId markerId, {
    required int mapId,
  }) {
    assert(markerId != null);
    return channel(mapId).invokeMethod<void>(
        'markers#showInfoWindow', <String, String>{'markerId': markerId.value});
  }

  @override
  Future<void> hideMarkerInfoWindow(
    MarkerId markerId, {
    required int mapId,
  }) {
    assert(markerId != null);
    return channel(mapId).invokeMethod<void>(
        'markers#hideInfoWindow', <String, String>{'markerId': markerId.value});
  }

  @override
  Future<bool> isMarkerInfoWindowShown(
    MarkerId markerId, {
    required int mapId,
  }) async {
    assert(markerId != null);
    return (await channel(mapId).invokeMethod<bool>('markers#isInfoWindowShown',
        <String, String>{'markerId': markerId.value}))!;
  }

  @override
  Future<double> getZoomLevel({
    required int mapId,
  }) async {
    return (await channel(mapId).invokeMethod<double>('map#getZoomLevel'))!;
  }

  @override
  Future<Uint8List?> takeSnapshot({
    required int mapId,
  }) {
    return channel(mapId).invokeMethod<Uint8List>('map#takeSnapshot');
  }

  /// Set [GoogleMapsFlutterPlatform] to use [AndroidViewSurface] to build the Google Maps widget.
  ///
  /// This implementation uses hybrid composition to render the Google Maps
  /// Widget on Android. This comes at the cost of some performance on Android
  /// versions below 10. See
  /// https://flutter.dev/docs/development/platform-integration/platform-views#performance for more
  /// information.
  ///
  /// If set to true, the google map widget should be built with
  /// [buildViewWithTextDirection] instead of [buildView].
  ///
  /// Defaults to false.
  bool useAndroidViewSurface = false;

  Widget _buildView(
    int creationId,
    PlatformViewCreatedCallback onPlatformViewCreated, {
<<<<<<< HEAD
    required CameraPosition initialCameraPosition,
    required TextDirection textDirection,
    Set<Marker> markers = const <Marker>{},
    Set<Polygon> polygons = const <Polygon>{},
    Set<Polyline> polylines = const <Polyline>{},
    Set<Circle> circles = const <Circle>{},
    Set<Heatmap> heatmaps = const <Heatmap>{},
    Set<TileOverlay> tileOverlays = const <TileOverlay>{},
    Set<Factory<OneSequenceGestureRecognizer>>? gestureRecognizers,
=======
    required MapWidgetConfiguration widgetConfiguration,
    MapObjects mapObjects = const MapObjects(),
>>>>>>> 441f9231
    Map<String, dynamic> mapOptions = const <String, dynamic>{},
  }) {
    final Map<String, dynamic> creationParams = <String, dynamic>{
      'initialCameraPosition':
          widgetConfiguration.initialCameraPosition.toMap(),
      'options': mapOptions,
<<<<<<< HEAD
      'markersToAdd': serializeMarkerSet(markers),
      'polygonsToAdd': serializePolygonSet(polygons),
      'polylinesToAdd': serializePolylineSet(polylines),
      'circlesToAdd': serializeCircleSet(circles),
      'heatmapsToAdd': serializeHeatmapSet(heatmaps),
      'tileOverlaysToAdd': serializeTileOverlaySet(tileOverlays),
=======
      'markersToAdd': serializeMarkerSet(mapObjects.markers),
      'polygonsToAdd': serializePolygonSet(mapObjects.polygons),
      'polylinesToAdd': serializePolylineSet(mapObjects.polylines),
      'circlesToAdd': serializeCircleSet(mapObjects.circles),
      'heatmapsToAdd': serializeHeatmapSet(mapObjects.heatmaps),
      'tileOverlaysToAdd': serializeTileOverlaySet(mapObjects.tileOverlays),
>>>>>>> 441f9231
    };

    if (defaultTargetPlatform == TargetPlatform.android) {
      if (useAndroidViewSurface) {
        return PlatformViewLink(
          viewType: 'plugins.flutter.io/google_maps',
          surfaceFactory: (
            BuildContext context,
            PlatformViewController controller,
          ) {
            return AndroidViewSurface(
              controller: controller as AndroidViewController,
              gestureRecognizers: widgetConfiguration.gestureRecognizers,
              hitTestBehavior: PlatformViewHitTestBehavior.opaque,
            );
          },
          onCreatePlatformView: (PlatformViewCreationParams params) {
            final SurfaceAndroidViewController controller =
                PlatformViewsService.initSurfaceAndroidView(
              id: params.id,
              viewType: 'plugins.flutter.io/google_maps',
              layoutDirection: widgetConfiguration.textDirection,
              creationParams: creationParams,
              creationParamsCodec: const StandardMessageCodec(),
              onFocus: () => params.onFocusChanged(true),
            );
            controller.addOnPlatformViewCreatedListener(
              params.onPlatformViewCreated,
            );
            controller.addOnPlatformViewCreatedListener(
              onPlatformViewCreated,
            );

            controller.create();
            return controller;
          },
        );
      } else {
        return AndroidView(
          viewType: 'plugins.flutter.io/google_maps',
          onPlatformViewCreated: onPlatformViewCreated,
          gestureRecognizers: widgetConfiguration.gestureRecognizers,
          creationParams: creationParams,
          creationParamsCodec: const StandardMessageCodec(),
        );
      }
    } else if (defaultTargetPlatform == TargetPlatform.iOS) {
      return UiKitView(
        viewType: 'plugins.flutter.io/google_maps',
        onPlatformViewCreated: onPlatformViewCreated,
        gestureRecognizers: widgetConfiguration.gestureRecognizers,
        creationParams: creationParams,
        creationParamsCodec: const StandardMessageCodec(),
      );
    }

    return Text(
        '$defaultTargetPlatform is not yet supported by the maps plugin');
  }

  @override
  Widget buildViewWithConfiguration(
    int creationId,
    PlatformViewCreatedCallback onPlatformViewCreated, {
    required MapWidgetConfiguration widgetConfiguration,
    MapConfiguration mapConfiguration = const MapConfiguration(),
    MapObjects mapObjects = const MapObjects(),
  }) {
    return _buildView(
      creationId,
      onPlatformViewCreated,
      widgetConfiguration: widgetConfiguration,
      mapObjects: mapObjects,
      mapOptions: jsonForMapConfiguration(mapConfiguration),
    );
  }

  @override
  Widget buildViewWithTextDirection(
    int creationId,
    PlatformViewCreatedCallback onPlatformViewCreated, {
    required CameraPosition initialCameraPosition,
    required TextDirection textDirection,
    Set<Marker> markers = const <Marker>{},
    Set<Polygon> polygons = const <Polygon>{},
    Set<Polyline> polylines = const <Polyline>{},
    Set<Circle> circles = const <Circle>{},
    Set<Heatmap> heatmaps = const <Heatmap>{},
    Set<TileOverlay> tileOverlays = const <TileOverlay>{},
    Set<Factory<OneSequenceGestureRecognizer>>? gestureRecognizers,
    Map<String, dynamic> mapOptions = const <String, dynamic>{},
  }) {
    return _buildView(
      creationId,
      onPlatformViewCreated,
      widgetConfiguration: MapWidgetConfiguration(
          initialCameraPosition: initialCameraPosition,
          textDirection: textDirection),
      mapObjects: MapObjects(
          markers: markers,
          polygons: polygons,
          polylines: polylines,
          circles: circles,
          tileOverlays: tileOverlays),
      mapOptions: mapOptions,
    );
  }

  @override
  Widget buildView(
    int creationId,
    PlatformViewCreatedCallback onPlatformViewCreated, {
    required CameraPosition initialCameraPosition,
    Set<Marker> markers = const <Marker>{},
    Set<Polygon> polygons = const <Polygon>{},
    Set<Polyline> polylines = const <Polyline>{},
    Set<Circle> circles = const <Circle>{},
    Set<Heatmap> heatmaps = const <Heatmap>{},
    Set<TileOverlay> tileOverlays = const <TileOverlay>{},
    Set<Factory<OneSequenceGestureRecognizer>>? gestureRecognizers,
    Map<String, dynamic> mapOptions = const <String, dynamic>{},
  }) {
    return buildViewWithTextDirection(
      creationId,
      onPlatformViewCreated,
      initialCameraPosition: initialCameraPosition,
      textDirection: TextDirection.ltr,
      markers: markers,
      polygons: polygons,
      polylines: polylines,
      circles: circles,
      heatmaps: heatmaps,
      tileOverlays: tileOverlays,
      gestureRecognizers: gestureRecognizers,
      mapOptions: mapOptions,
    );
  }
}<|MERGE_RESOLUTION|>--- conflicted
+++ resolved
@@ -500,41 +500,20 @@
   Widget _buildView(
     int creationId,
     PlatformViewCreatedCallback onPlatformViewCreated, {
-<<<<<<< HEAD
-    required CameraPosition initialCameraPosition,
-    required TextDirection textDirection,
-    Set<Marker> markers = const <Marker>{},
-    Set<Polygon> polygons = const <Polygon>{},
-    Set<Polyline> polylines = const <Polyline>{},
-    Set<Circle> circles = const <Circle>{},
-    Set<Heatmap> heatmaps = const <Heatmap>{},
-    Set<TileOverlay> tileOverlays = const <TileOverlay>{},
-    Set<Factory<OneSequenceGestureRecognizer>>? gestureRecognizers,
-=======
     required MapWidgetConfiguration widgetConfiguration,
     MapObjects mapObjects = const MapObjects(),
->>>>>>> 441f9231
     Map<String, dynamic> mapOptions = const <String, dynamic>{},
   }) {
     final Map<String, dynamic> creationParams = <String, dynamic>{
       'initialCameraPosition':
           widgetConfiguration.initialCameraPosition.toMap(),
       'options': mapOptions,
-<<<<<<< HEAD
-      'markersToAdd': serializeMarkerSet(markers),
-      'polygonsToAdd': serializePolygonSet(polygons),
-      'polylinesToAdd': serializePolylineSet(polylines),
-      'circlesToAdd': serializeCircleSet(circles),
-      'heatmapsToAdd': serializeHeatmapSet(heatmaps),
-      'tileOverlaysToAdd': serializeTileOverlaySet(tileOverlays),
-=======
       'markersToAdd': serializeMarkerSet(mapObjects.markers),
       'polygonsToAdd': serializePolygonSet(mapObjects.polygons),
       'polylinesToAdd': serializePolylineSet(mapObjects.polylines),
       'circlesToAdd': serializeCircleSet(mapObjects.circles),
       'heatmapsToAdd': serializeHeatmapSet(mapObjects.heatmaps),
       'tileOverlaysToAdd': serializeTileOverlaySet(mapObjects.tileOverlays),
->>>>>>> 441f9231
     };
 
     if (defaultTargetPlatform == TargetPlatform.android) {
