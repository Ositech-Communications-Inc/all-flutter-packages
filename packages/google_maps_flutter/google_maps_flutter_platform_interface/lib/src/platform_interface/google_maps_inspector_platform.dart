// Copyright 2013 The Flutter Authors. All rights reserved.
// Use of this source code is governed by a BSD-style license that can be
// found in the LICENSE file.

import 'package:plugin_platform_interface/plugin_platform_interface.dart';

import '../../google_maps_flutter_platform_interface.dart';

/// The interface that platform-specific implementations of
/// `google_maps_flutter` can extend to support state inpsection in tests.
///
/// Avoid `implements` of this interface. Using `implements` makes adding any
/// new methods here a breaking change for end users of your platform!
///
/// Do `extends GoogleMapsInspectorPlatform` instead, so new methods
/// added here are inherited in your code with the default implementation (that
/// throws at runtime), rather than breaking your users at compile time.
abstract class GoogleMapsInspectorPlatform extends PlatformInterface {
  /// Constructs a GoogleMapsFlutterPlatform.
  GoogleMapsInspectorPlatform() : super(token: _token);

  static final Object _token = Object();

  static GoogleMapsInspectorPlatform? _instance;

  /// The instance of [GoogleMapsInspectorPlatform], if any.
  ///
  /// This is usually populated by calling
  /// [GoogleMapsFlutterPlatform.enableDebugInspection].
  static GoogleMapsInspectorPlatform? get instance => _instance;

  /// Platform-specific plugins should set this with their own platform-specific
  /// class that extends [GoogleMapsInspectorPlatform] in their
  /// implementation of [GoogleMapsFlutterPlatform.enableDebugInspection].
  static set instance(GoogleMapsInspectorPlatform? instance) {
    if (instance != null) {
      PlatformInterface.verify(instance, _token);
    }
    _instance = instance;
  }

  /// Returns the minimum and maxmimum zoom level settings.
  Future<MinMaxZoomPreference> getMinMaxZoomLevels({required int mapId}) {
    throw UnimplementedError('getMinMaxZoomLevels() has not been implemented.');
  }

  /// Returns true if the compass is enabled.
  Future<bool> isCompassEnabled({required int mapId}) {
    throw UnimplementedError('isCompassEnabled() has not been implemented.');
  }

  /// Returns true if lite mode is enabled.
  Future<bool> isLiteModeEnabled({required int mapId}) {
    throw UnimplementedError('isLiteModeEnabled() has not been implemented.');
  }

  /// Returns true if the map toolbar is enabled.
  Future<bool> isMapToolbarEnabled({required int mapId}) {
    throw UnimplementedError('isMapToolbarEnabled() has not been implemented.');
  }

  /// Returns true if the "my location" button is enabled.
  Future<bool> isMyLocationButtonEnabled({required int mapId}) {
    throw UnimplementedError(
        'isMyLocationButtonEnabled() has not been implemented.');
  }

  /// Returns true if the traffic overlay is enabled.
  Future<bool> isTrafficEnabled({required int mapId}) {
    throw UnimplementedError('isTrafficEnabled() has not been implemented.');
  }

  /// Returns true if the building layer is enabled.
  Future<bool> areBuildingsEnabled({required int mapId}) {
    throw UnimplementedError('areBuildingsEnabled() has not been implemented.');
  }

  /// Returns true if rotate gestures are enabled.
  Future<bool> areRotateGesturesEnabled({required int mapId}) {
    throw UnimplementedError(
        'areRotateGesturesEnabled() has not been implemented.');
  }

  /// Returns true if scroll gestures are enabled.
  Future<bool> areScrollGesturesEnabled({required int mapId}) {
    throw UnimplementedError(
        'areScrollGesturesEnabled() has not been implemented.');
  }

  /// Returns true if tilt gestures are enabled.
  Future<bool> areTiltGesturesEnabled({required int mapId}) {
    throw UnimplementedError(
        'areTiltGesturesEnabled() has not been implemented.');
  }

  /// Returns true if zoom controls are enabled.
  Future<bool> areZoomControlsEnabled({required int mapId}) {
    throw UnimplementedError(
        'areZoomControlsEnabled() has not been implemented.');
  }

  /// Returns true if zoom gestures are enabled.
  Future<bool> areZoomGesturesEnabled({required int mapId}) {
    throw UnimplementedError(
        'areZoomGesturesEnabled() has not been implemented.');
  }

  /// Returns information about the tile overlay with the given ID.
  ///
  /// The returned object will be synthesized from platform data, so will not
  /// be the same Dart object as the original [TileOverlay] provided to the
  /// platform interface with that ID, and not all fields (e.g.,
  /// [TileOverlay.tileProvider]) will be populated.
  Future<TileOverlay?> getTileOverlayInfo(TileOverlayId tileOverlayId,
      {required int mapId}) {
    throw UnimplementedError('getTileOverlayInfo() has not been implemented.');
  }

<<<<<<< HEAD
  /// Returns information about the heatmap with the given ID.
  ///
  /// The returned object will be synthesized from platform data, so will not
  /// be the same Dart object as the original [Heatmap] provided to the
  /// platform interface with that ID, and not all fields will be populated.
  Future<Heatmap?> getHeatmapInfo(HeatmapId heatmapId, {required int mapId}) {
    throw UnimplementedError('getHeatmapInfo() has not been implemented.');
=======
  /// Returns current clusters from [ClusterManager].
  Future<List<Cluster>> getClusters(
      {required int mapId, required ClusterManagerId clusterManagerId}) {
    throw UnimplementedError('getClusters() has not been implemented.');
>>>>>>> a2f4ce0a
  }
}<|MERGE_RESOLUTION|>--- conflicted
+++ resolved
@@ -116,7 +116,6 @@
     throw UnimplementedError('getTileOverlayInfo() has not been implemented.');
   }
 
-<<<<<<< HEAD
   /// Returns information about the heatmap with the given ID.
   ///
   /// The returned object will be synthesized from platform data, so will not
@@ -124,11 +123,11 @@
   /// platform interface with that ID, and not all fields will be populated.
   Future<Heatmap?> getHeatmapInfo(HeatmapId heatmapId, {required int mapId}) {
     throw UnimplementedError('getHeatmapInfo() has not been implemented.');
-=======
+  }
+
   /// Returns current clusters from [ClusterManager].
   Future<List<Cluster>> getClusters(
       {required int mapId, required ClusterManagerId clusterManagerId}) {
     throw UnimplementedError('getClusters() has not been implemented.');
->>>>>>> a2f4ce0a
   }
 }