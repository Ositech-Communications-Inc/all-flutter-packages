// Copyright 2013 The Flutter Authors. All rights reserved.
// Use of this source code is governed by a BSD-style license that can be
// found in the LICENSE file.

import 'package:flutter/widgets.dart';
<<<<<<< HEAD
=======

>>>>>>> 9c9cc167
import '../../google_maps_flutter_platform_interface.dart';

/// Configuration options for the GoogleMaps user interface.
@immutable
class MapConfiguration {
  /// Creates a new configuration instance with the given options.
  ///
  /// Any options that aren't passed will be null, which allows this to serve
  /// as either a full configuration selection, or an update to an existing
  /// configuration where only non-null values are updated.
  const MapConfiguration({
    this.webGestureHandling,
    this.compassEnabled,
    this.mapToolbarEnabled,
    this.cameraTargetBounds,
    this.mapType,
    this.minMaxZoomPreference,
    this.rotateGesturesEnabled,
    this.scrollGesturesEnabled,
    this.tiltGesturesEnabled,
    this.fortyFiveDegreeImageryEnabled,
    this.trackCameraPosition,
    this.zoomControlsEnabled,
    this.zoomGesturesEnabled,
    this.liteModeEnabled,
    this.myLocationEnabled,
    this.myLocationButtonEnabled,
    this.padding,
    this.indoorViewEnabled,
    this.trafficEnabled,
    this.buildingsEnabled,
    this.cloudMapId,
  });

  /// This setting controls how the API handles gestures on the map. Web only.
  ///
  /// See [WebGestureHandling] for more details.
  final WebGestureHandling? webGestureHandling;

  /// True if the compass UI should be shown.
  final bool? compassEnabled;

  /// True if the map toolbar should be shown.
  final bool? mapToolbarEnabled;

  /// The bounds to display.
  final CameraTargetBounds? cameraTargetBounds;

  /// The type of the map.
  final MapType? mapType;

  /// The preferred zoom range.
  final MinMaxZoomPreference? minMaxZoomPreference;

  /// True if rotate gestures should be enabled.
  final bool? rotateGesturesEnabled;

  /// True if scroll gestures should be enabled.
  ///
  /// Android/iOS only. For web, see [webGestureHandling].
  final bool? scrollGesturesEnabled;

  /// True if tilt gestures should be enabled.
  final bool? tiltGesturesEnabled;

<<<<<<< HEAD
  /// True if 45 degree imagery should be enabled. Web only.
=======
  /// True if 45 degree imagery should be enabled.
  ///
  /// Web only.
>>>>>>> 9c9cc167
  final bool? fortyFiveDegreeImageryEnabled;

  /// True if camera position changes should trigger notifications.
  final bool? trackCameraPosition;

  /// True if zoom controls should be displayed.
  final bool? zoomControlsEnabled;

  /// True if zoom gestures should be enabled.
  ///
  /// Android/iOS only. For web, see [webGestureHandling].
  final bool? zoomGesturesEnabled;

  /// True if the map should use Lite Mode, showing a limited-interactivity
  /// bitmap, on supported platforms.
  final bool? liteModeEnabled;

  /// True if the current location should be tracked and displayed.
  final bool? myLocationEnabled;

  /// True if the control to jump to the current location should be displayed.
  final bool? myLocationButtonEnabled;

  /// The padding for the map display.
  final EdgeInsets? padding;

  /// True if indoor map views should be enabled.
  final bool? indoorViewEnabled;

  /// True if the traffic overlay should be enabled.
  final bool? trafficEnabled;

  /// True if 3D building display should be enabled.
  final bool? buildingsEnabled;

  /// Identifier that's associated with a specific cloud-based map style.
  ///
  /// See https://developers.google.com/maps/documentation/get-map-id
  /// for more details.
  final String? cloudMapId;

  /// Returns a new options object containing only the values of this instance
  /// that are different from [other].
  MapConfiguration diffFrom(MapConfiguration other) {
    return MapConfiguration(
      webGestureHandling: webGestureHandling != other.webGestureHandling
          ? webGestureHandling
          : null,
      compassEnabled:
          compassEnabled != other.compassEnabled ? compassEnabled : null,
      mapToolbarEnabled: mapToolbarEnabled != other.mapToolbarEnabled
          ? mapToolbarEnabled
          : null,
      cameraTargetBounds: cameraTargetBounds != other.cameraTargetBounds
          ? cameraTargetBounds
          : null,
      mapType: mapType != other.mapType ? mapType : null,
      minMaxZoomPreference: minMaxZoomPreference != other.minMaxZoomPreference
          ? minMaxZoomPreference
          : null,
      rotateGesturesEnabled:
          rotateGesturesEnabled != other.rotateGesturesEnabled
              ? rotateGesturesEnabled
              : null,
      scrollGesturesEnabled:
          scrollGesturesEnabled != other.scrollGesturesEnabled
              ? scrollGesturesEnabled
              : null,
      tiltGesturesEnabled: tiltGesturesEnabled != other.tiltGesturesEnabled
          ? tiltGesturesEnabled
          : null,
      fortyFiveDegreeImageryEnabled:
          fortyFiveDegreeImageryEnabled != other.fortyFiveDegreeImageryEnabled
              ? fortyFiveDegreeImageryEnabled
              : null,
      trackCameraPosition: trackCameraPosition != other.trackCameraPosition
          ? trackCameraPosition
          : null,
      zoomControlsEnabled: zoomControlsEnabled != other.zoomControlsEnabled
          ? zoomControlsEnabled
          : null,
      zoomGesturesEnabled: zoomGesturesEnabled != other.zoomGesturesEnabled
          ? zoomGesturesEnabled
          : null,
      liteModeEnabled:
          liteModeEnabled != other.liteModeEnabled ? liteModeEnabled : null,
      myLocationEnabled: myLocationEnabled != other.myLocationEnabled
          ? myLocationEnabled
          : null,
      myLocationButtonEnabled:
          myLocationButtonEnabled != other.myLocationButtonEnabled
              ? myLocationButtonEnabled
              : null,
      padding: padding != other.padding ? padding : null,
      indoorViewEnabled: indoorViewEnabled != other.indoorViewEnabled
          ? indoorViewEnabled
          : null,
      trafficEnabled:
          trafficEnabled != other.trafficEnabled ? trafficEnabled : null,
      buildingsEnabled:
          buildingsEnabled != other.buildingsEnabled ? buildingsEnabled : null,
      cloudMapId: cloudMapId != other.cloudMapId ? cloudMapId : null,
    );
  }

  /// Returns a copy of this instance with any non-null settings form [diff]
  /// replacing the previous values.
  MapConfiguration applyDiff(MapConfiguration diff) {
    return MapConfiguration(
      webGestureHandling: diff.webGestureHandling ?? webGestureHandling,
      compassEnabled: diff.compassEnabled ?? compassEnabled,
      mapToolbarEnabled: diff.mapToolbarEnabled ?? mapToolbarEnabled,
      cameraTargetBounds: diff.cameraTargetBounds ?? cameraTargetBounds,
      mapType: diff.mapType ?? mapType,
      minMaxZoomPreference: diff.minMaxZoomPreference ?? minMaxZoomPreference,
      rotateGesturesEnabled:
          diff.rotateGesturesEnabled ?? rotateGesturesEnabled,
      scrollGesturesEnabled:
          diff.scrollGesturesEnabled ?? scrollGesturesEnabled,
      tiltGesturesEnabled: diff.tiltGesturesEnabled ?? tiltGesturesEnabled,
      fortyFiveDegreeImageryEnabled:
          diff.fortyFiveDegreeImageryEnabled ?? fortyFiveDegreeImageryEnabled,
      trackCameraPosition: diff.trackCameraPosition ?? trackCameraPosition,
      zoomControlsEnabled: diff.zoomControlsEnabled ?? zoomControlsEnabled,
      zoomGesturesEnabled: diff.zoomGesturesEnabled ?? zoomGesturesEnabled,
      liteModeEnabled: diff.liteModeEnabled ?? liteModeEnabled,
      myLocationEnabled: diff.myLocationEnabled ?? myLocationEnabled,
      myLocationButtonEnabled:
          diff.myLocationButtonEnabled ?? myLocationButtonEnabled,
      padding: diff.padding ?? padding,
      indoorViewEnabled: diff.indoorViewEnabled ?? indoorViewEnabled,
      trafficEnabled: diff.trafficEnabled ?? trafficEnabled,
      buildingsEnabled: diff.buildingsEnabled ?? buildingsEnabled,
      cloudMapId: diff.cloudMapId ?? cloudMapId,
    );
  }

  /// True if no options are set.
  bool get isEmpty =>
      webGestureHandling == null &&
      compassEnabled == null &&
      mapToolbarEnabled == null &&
      cameraTargetBounds == null &&
      mapType == null &&
      minMaxZoomPreference == null &&
      rotateGesturesEnabled == null &&
      scrollGesturesEnabled == null &&
      tiltGesturesEnabled == null &&
      fortyFiveDegreeImageryEnabled == null &&
      trackCameraPosition == null &&
      zoomControlsEnabled == null &&
      zoomGesturesEnabled == null &&
      liteModeEnabled == null &&
      myLocationEnabled == null &&
      myLocationButtonEnabled == null &&
      padding == null &&
      indoorViewEnabled == null &&
      trafficEnabled == null &&
      buildingsEnabled == null &&
      cloudMapId == null;

  @override
  bool operator ==(Object other) {
    if (identical(this, other)) {
      return true;
    }
    if (other.runtimeType != runtimeType) {
      return false;
    }
    return other is MapConfiguration &&
        webGestureHandling == other.webGestureHandling &&
        compassEnabled == other.compassEnabled &&
        mapToolbarEnabled == other.mapToolbarEnabled &&
        cameraTargetBounds == other.cameraTargetBounds &&
        mapType == other.mapType &&
        minMaxZoomPreference == other.minMaxZoomPreference &&
        rotateGesturesEnabled == other.rotateGesturesEnabled &&
        scrollGesturesEnabled == other.scrollGesturesEnabled &&
        tiltGesturesEnabled == other.tiltGesturesEnabled &&
        fortyFiveDegreeImageryEnabled == other.fortyFiveDegreeImageryEnabled &&
        trackCameraPosition == other.trackCameraPosition &&
        zoomControlsEnabled == other.zoomControlsEnabled &&
        zoomGesturesEnabled == other.zoomGesturesEnabled &&
        liteModeEnabled == other.liteModeEnabled &&
        myLocationEnabled == other.myLocationEnabled &&
        myLocationButtonEnabled == other.myLocationButtonEnabled &&
        padding == other.padding &&
        indoorViewEnabled == other.indoorViewEnabled &&
        trafficEnabled == other.trafficEnabled &&
        buildingsEnabled == other.buildingsEnabled &&
        cloudMapId == other.cloudMapId;
  }

  @override
<<<<<<< HEAD
  int get hashCode => Object.hash(
=======
  int get hashCode => Object.hashAll(<Object?>[
>>>>>>> 9c9cc167
        webGestureHandling,
        compassEnabled,
        mapToolbarEnabled,
        cameraTargetBounds,
        mapType,
        minMaxZoomPreference,
        rotateGesturesEnabled,
        scrollGesturesEnabled,
        tiltGesturesEnabled,
        fortyFiveDegreeImageryEnabled,
        trackCameraPosition,
        zoomControlsEnabled,
        zoomGesturesEnabled,
        liteModeEnabled,
        myLocationEnabled,
        myLocationButtonEnabled,
        padding,
        indoorViewEnabled,
        trafficEnabled,
        buildingsEnabled,
        cloudMapId,
      ]);
}<|MERGE_RESOLUTION|>--- conflicted
+++ resolved
@@ -3,10 +3,7 @@
 // found in the LICENSE file.
 
 import 'package:flutter/widgets.dart';
-<<<<<<< HEAD
-=======
-
->>>>>>> 9c9cc167
+
 import '../../google_maps_flutter_platform_interface.dart';
 
 /// Configuration options for the GoogleMaps user interface.
@@ -72,13 +69,9 @@
   /// True if tilt gestures should be enabled.
   final bool? tiltGesturesEnabled;
 
-<<<<<<< HEAD
-  /// True if 45 degree imagery should be enabled. Web only.
-=======
   /// True if 45 degree imagery should be enabled.
   ///
   /// Web only.
->>>>>>> 9c9cc167
   final bool? fortyFiveDegreeImageryEnabled;
 
   /// True if camera position changes should trigger notifications.
@@ -273,11 +266,7 @@
   }
 
   @override
-<<<<<<< HEAD
-  int get hashCode => Object.hash(
-=======
   int get hashCode => Object.hashAll(<Object?>[
->>>>>>> 9c9cc167
         webGestureHandling,
         compassEnabled,
         mapToolbarEnabled,
