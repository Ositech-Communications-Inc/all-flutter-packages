--- conflicted
+++ resolved
@@ -3,11 +3,7 @@
 // found in the LICENSE file.
 
 import 'package:flutter/foundation.dart'
-<<<<<<< HEAD
-    show objectRuntimeType, visibleForTesting;
-=======
     show immutable, objectRuntimeType, visibleForTesting;
->>>>>>> 99aa799e
 
 /// A pair of latitude and longitude coordinates, stored as degrees.
 @immutable
@@ -132,14 +128,9 @@
   }
 
   @override
-<<<<<<< HEAD
-  String toString() =>
-      '${objectRuntimeType(this, 'LatLngBounds')}($southwest, $northeast)';
-=======
   String toString() {
     return '${objectRuntimeType(this, 'LatLngBounds')}($southwest, $northeast)';
   }
->>>>>>> 99aa799e
 
   @override
   bool operator ==(Object other) {
@@ -163,6 +154,7 @@
   final double weight;
 
   /// Converts this object to something serializable in JSON.
+  @override
   Object toJson() {
     return <Object>[super.toJson(), weight];
   }
@@ -173,25 +165,26 @@
       return null;
     }
     assert(json is List && json.length == 2);
-    final list = json as List;
-    final latLng = LatLng.fromJson(list[0])!;
+    final List<dynamic> list = json as List<dynamic>;
+    final LatLng latLng = LatLng.fromJson(list[0])!;
     return WeightedLatLng(
       latLng.latitude,
       latLng.longitude,
-      weight: list[1],
+      weight: list[1] as double,
     );
   }
 
   @override
-  String toString() =>
-      '${objectRuntimeType(this, 'WeightedLatLng')}($latitude, $longitude, $weight)';
+  String toString() {
+    return '${objectRuntimeType(this, 'WeightedLatLng')}($latitude, $longitude, $weight)';
+  }
 
   @override
-  bool operator ==(Object o) {
-    return o is WeightedLatLng &&
-        o.latitude == latitude &&
-        o.longitude == longitude &&
-        o.weight == weight;
+  bool operator ==(Object other) {
+    return other is WeightedLatLng &&
+        other.latitude == latitude &&
+        other.longitude == longitude &&
+        other.weight == weight;
   }
 
   @override
